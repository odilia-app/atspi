--- conflicted
+++ resolved
@@ -1,4 +1,3 @@
-<<<<<<< HEAD
 [workspace]
 members = [
   "atspi",
@@ -12,52 +11,4 @@
 [workspace.dependencies]
 zbus = "3.12.0"
 tracing = "0.1.37"
-=======
-[package]
-name = "atspi"
-version = "0.15.1"
-authors = ["Michael Connor Buchan <mikey@blindcomputing.org>", "Tait Hoyem <tait@tait.tech>", "Alberto Tirla <albertotirla@gmail.com>", "DataTriny <datatriny@gmail.com>", "Luuk Duim <luukvanderduim@gmail.com>"]
-description = "Pure-Rust, zbus-based AT-SPI2 protocol implementation."
-license = "Apache-2.0 OR MIT" # For ease of integration in the Rust ecosystem.
-readme = "README.md"
-repository = "https://github.com/odilia-app/atspi"
-homepage = "https://github.com/odilia-app/atspi"
-keywords = ["screen-reader", "accessibility", "a11y", "tts", "linux"]
-categories = ["accessibility", "api-bindings"]
-edition = "2021"
-rust-version = "1.65"
-include = ["src/**/*", "atspi-macros/**/*", "LICENSE-*", "README.md"]
-
-[package.metadata.release]
-release = true
-publish = true
-
-[features]
-default = ["async-io", "client-accessories"]
-async-io = ["zbus/async-io"]
-gvariant = ["zbus/gvariant"]
-tokio = ["zbus/tokio"]
-client-accessories = ["dep:tracing", "dep:futures-lite"]
-unstable-traits = ["atspi-macros/unstable_atspi_proxy_macro", "atspi-macros/tokio", "dep:static_assertions", "dep:async-trait"]
-
-[dependencies]
-atspi-macros = { version = "0.3.0", path = "atspi-macros" }
-enumflags2 = "^0.7.7"
-serde = { version = "^1.0", default-features = false, features = ["derive"] }
-zbus = { version = "^3.6.2", default-features = false }
-# optioanl dependencies
-futures-lite = { version = "1.12", default-features = false, optional = true }
-tracing = { version = "^0.1.37", optional = true }
-static_assertions = { version = "^1.1.0", optional = true }
-async-trait = { version = "^0.1.59", optional = true }
-
-[dev-dependencies]
-byteorder = "1.4"
-serde_plain = "1.0.1"
-lazy_static = "1.0"
-tokio-stream = "0.1"
-tokio = { version = "1", default_features = false, features = ["macros", "rt-multi-thread"] }
-async-std = { version = "1", features = ["attributes"] }
-futures-lite = { version = "1.12", default-features = false }
-tokio-test = "0.4.2"
->>>>>>> aa23db87
+enumflags2 = "0.7.5"