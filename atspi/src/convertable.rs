use crate::{
    accessible::AccessibleProxy, action::ActionProxy, application::ApplicationProxy, cache::CacheProxy,
    collection::CollectionProxy, component::ComponentProxy,
    device_event_controller::DeviceEventControllerProxy,
    device_event_listener::DeviceEventListenerProxy, document::DocumentProxy,
    editable_text::EditableTextProxy, hyperlink::HyperlinkProxy, hypertext::HypertextProxy,
    image::ImageProxy, registry::RegistryProxy, selection::SelectionProxy, table::TableProxy,
    table_cell::TableCellProxy, text::TextProxy, value::ValueProxy, Interface,
};
use async_trait::async_trait;
<<<<<<< HEAD
use zbus::{Error, ProxyDefault};

enum Interfaces {
    Accessible,
    Action,
    Application,
    Collection,
    Component,
    Document,
    Hypertext,
    Hyperlink,
    Image,
    Selection,
    Table,
    TableCell,
    Text,
    EditableText,
    Cache,
    Value,
    Registry,
    DeviceEventController,
    DeviceEventListener,
}
impl TryFrom<&str> for Interfaces {
    type Error = &'static str;

    fn try_from(s: &str) -> Result<Self, Self::Error> {
        match s {
            "org.a11y.atspi.Accessible" => Ok(Interfaces::Accessible),
            "org.a11y.atspi.Action" => Ok(Interfaces::Action),
            "org.a11y.atspi.Application" => Ok(Interfaces::Application),
            "org.a11y.atspi.Collection" => Ok(Interfaces::Collection),
            "org.a11y.atspi.Component" => Ok(Interfaces::Component),
            "org.a11y.atspi.Document" => Ok(Interfaces::Document),
            "org.a11y.atspi.Hypertext" => Ok(Interfaces::Hypertext),
            "org.a11y.atspi.Hyperlink" => Ok(Interfaces::Hyperlink),
            "org.a11y.atspi.Image" => Ok(Interfaces::Image),
            "org.a11y.atspi.Selection" => Ok(Interfaces::Selection),
            "org.a11y.atspi.Table" => Ok(Interfaces::Table),
            "org.a11y.atspi.TableCell" => Ok(Interfaces::TableCell),
            "org.a11y.atspi.Text" => Ok(Interfaces::Text),
            "org.a11y.atspi.EditableText" => Ok(Interfaces::EditableText),
            "org.a11y.atspi.Cache" => Ok(Interfaces::Cache),
            "org.a11y.atspi.Value" => Ok(Interfaces::Value),
            "org.a11y.atspi.Registry" => Ok(Interfaces::Registry),
            "org.a11y.atspi.DeviceEventController" => Ok(Interfaces::DeviceEventController),
            "org.a11y.atspi.DeviceEventListener" => Ok(Interfaces::DeviceEventListener),
            _ => Err("No interface found for conversion."),
        }
    }
}
impl ToString for Interfaces {
    fn to_string(&self) -> String {
        match self {
            Interfaces::Accessible => "org.a11y.atspi.Accessible",
            Interfaces::Action => "org.a11y.atspi.Action",
            Interfaces::Application => "org.a11y.atspi.Application",
            Interfaces::Collection => "org.a11y.atspi.Collection",
            Interfaces::Component => "org.a11y.atspi.Component",
            Interfaces::Document => "org.a11y.atspi.Document",
            Interfaces::Hypertext => "org.a11y.atspi.Hypertext",
            Interfaces::Hyperlink => "org.a11y.atspi.Hyperlink",
            Interfaces::Image => "org.a11y.atspi.Image",
            Interfaces::Selection => "org.a11y.atspi.Selection",
            Interfaces::Table => "org.a11y.atspi.Table",
            Interfaces::TableCell => "org.a11y.atspi.TableCell",
            Interfaces::Text => "org.a11y.atspi.Text",
            Interfaces::EditableText => "org.a11y.atspi.EditableText",
            Interfaces::Cache => "org.a11y.atspi.Cache",
            Interfaces::Value => "org.a11y.atspi.Value",
            Interfaces::Registry => "org.a11y.atspi.Registry",
            Interfaces::DeviceEventController => "org.a11y.atspi.DeviceEventController",
            Interfaces::DeviceEventListener => "org.a11y.atspi.DeviceEventListener",
        }
        .to_string()
    }
}
=======
use zbus::Error;
>>>>>>> 24f96d6c

#[async_trait]
pub trait Convertable {
    async fn to_accessible<'a>(&'a self) -> zbus::Result<AccessibleProxy<'a>>;
    async fn to_action<'a>(&'a self) -> zbus::Result<ActionProxy<'a>>;
    async fn to_application<'a>(&'a self) -> zbus::Result<ApplicationProxy<'a>>;
    async fn to_collection<'a>(&'a self) -> zbus::Result<CollectionProxy<'a>>;
    async fn to_component<'a>(&'a self) -> zbus::Result<ComponentProxy<'a>>;
    async fn to_document<'a>(&'a self) -> zbus::Result<DocumentProxy<'a>>;
    async fn to_hypertext<'a>(&'a self) -> zbus::Result<HypertextProxy<'a>>;
    async fn to_hyperlink<'a>(&'a self) -> zbus::Result<HyperlinkProxy<'a>>;
    async fn to_image<'a>(&'a self) -> zbus::Result<ImageProxy<'a>>;
    async fn to_selection<'a>(&'a self) -> zbus::Result<SelectionProxy<'a>>;
    async fn to_table<'a>(&'a self) -> zbus::Result<TableProxy<'a>>;
    async fn to_table_cell<'a>(&'a self) -> zbus::Result<TableCellProxy<'a>>;
    async fn to_text<'a>(&'a self) -> zbus::Result<TextProxy<'a>>;
    async fn to_editable_text<'a>(&'a self) -> zbus::Result<EditableTextProxy<'a>>;
    async fn to_cache<'a>(&'a self) -> zbus::Result<CacheProxy<'a>>;
    async fn to_value<'a>(&'a self) -> zbus::Result<ValueProxy<'a>>;
    async fn to_registry<'a>(&'a self) -> zbus::Result<RegistryProxy<'a>>;
    async fn to_device_event_controller<'a>(
        &'a self,
    ) -> zbus::Result<DeviceEventControllerProxy<'a>>;
    async fn to_device_event_listener<'a>(&'a self) -> zbus::Result<DeviceEventListenerProxy<'a>>;
}

/* REST OF FILE IS ALL GENERATED (kinda) */

#[async_trait]
impl Convertable for AccessibleProxy<'_> {
    /* no guard due to assumption it is always possible */
    async fn to_accessible<'a>(&'a self) -> zbus::Result<AccessibleProxy<'a>> {
        AccessibleProxy::builder(self.connection())
            .destination(self.destination())?
            .path(self.path())?
            .build()
            .await
    }
    async fn to_action<'a>(&'a self) -> zbus::Result<ActionProxy<'a>> {
        let acc = self.to_accessible().await?;
        if acc
            .get_interfaces()
            .await?
            .contains(&ActionProxy::INTERFACE.to_string())
        {
            // you can use self here since converting to accessible does not change the internal
            // variables
            return ActionProxy::builder(self.connection())
                .destination(self.destination())?
                .path(self.path())?
                .build()
                .await;
        }
        Err(Error::InterfaceNotFound)
    }
    async fn to_application<'a>(&'a self) -> zbus::Result<ApplicationProxy<'a>> {
        let acc = self.to_accessible().await?;
        if acc.get_interfaces().await?.contains(Interface::Application) {
            // you can use self here since converting to accessible does not change the internal
            // variables
            return ApplicationProxy::builder(self.connection())
                .destination(self.destination())?
                .path(self.path())?
                .build()
                .await;
        }
        Err(Error::InterfaceNotFound)
    }
    async fn to_collection<'a>(&'a self) -> zbus::Result<CollectionProxy<'a>> {
        let acc = self.to_accessible().await?;
        if acc.get_interfaces().await?.contains(Interface::Collection) {
            // you can use self here since converting to accessible does not change the internal
            // variables
            return CollectionProxy::builder(self.connection())
                .destination(self.destination())?
                .path(self.path())?
                .build()
                .await;
        }
        Err(Error::InterfaceNotFound)
    }
    async fn to_component<'a>(&'a self) -> zbus::Result<ComponentProxy<'a>> {
        let acc = self.to_accessible().await?;
        if acc.get_interfaces().await?.contains(Interface::Component) {
            // you can use self here since converting to accessible does not change the internal
            // variables
            return ComponentProxy::builder(self.connection())
                .destination(self.destination())?
                .path(self.path())?
                .build()
                .await;
        }
        Err(Error::InterfaceNotFound)
    }
    async fn to_document<'a>(&'a self) -> zbus::Result<DocumentProxy<'a>> {
        let acc = self.to_accessible().await?;
        if acc.get_interfaces().await?.contains(Interface::Document) {
            // you can use self here since converting to accessible does not change the internal
            // variables
            return DocumentProxy::builder(self.connection())
                .destination(self.destination())?
                .path(self.path())?
                .build()
                .await;
        }
        Err(Error::InterfaceNotFound)
    }
    async fn to_hypertext<'a>(&'a self) -> zbus::Result<HypertextProxy<'a>> {
        let acc = self.to_accessible().await?;
        if acc.get_interfaces().await?.contains(Interface::Hypertext) {
            // you can use self here since converting to accessible does not change the internal
            // variables
            return HypertextProxy::builder(self.connection())
                .destination(self.destination())?
                .path(self.path())?
                .build()
                .await;
        }
        Err(Error::InterfaceNotFound)
    }
    async fn to_hyperlink<'a>(&'a self) -> zbus::Result<HyperlinkProxy<'a>> {
        let acc = self.to_accessible().await?;
        if acc.get_interfaces().await?.contains(Interface::Hyperlink) {
            // you can use self here since converting to accessible does not change the internal
            // variables
            return HyperlinkProxy::builder(self.connection())
                .destination(self.destination())?
                .path(self.path())?
                .build()
                .await;
        }
        Err(Error::InterfaceNotFound)
    }
    async fn to_image<'a>(&'a self) -> zbus::Result<ImageProxy<'a>> {
        let acc = self.to_accessible().await?;
        if acc.get_interfaces().await?.contains(Interface::Image) {
            // you can use self here since converting to accessible does not change the internal
            // variables
            return ImageProxy::builder(self.connection())
                .destination(self.destination())?
                .path(self.path())?
                .build()
                .await;
        }
        Err(Error::InterfaceNotFound)
    }
    async fn to_selection<'a>(&'a self) -> zbus::Result<SelectionProxy<'a>> {
        let acc = self.to_accessible().await?;
        if acc.get_interfaces().await?.contains(Interface::Selection) {
            // you can use self here since converting to accessible does not change the internal
            // variables
            return SelectionProxy::builder(self.connection())
                .destination(self.destination())?
                .path(self.path())?
                .build()
                .await;
        }
        Err(Error::InterfaceNotFound)
    }
    async fn to_table<'a>(&'a self) -> zbus::Result<TableProxy<'a>> {
        let acc = self.to_accessible().await?;
        if acc.get_interfaces().await?.contains(Interface::Table) {
            // you can use self here since converting to accessible does not change the internal
            // variables
            return TableProxy::builder(self.connection())
                .destination(self.destination())?
                .path(self.path())?
                .build()
                .await;
        }
        Err(Error::InterfaceNotFound)
    }
    async fn to_table_cell<'a>(&'a self) -> zbus::Result<TableCellProxy<'a>> {
        let acc = self.to_accessible().await?;
        if acc.get_interfaces().await?.contains(Interface::TableCell) {
            // you can use self here since converting to accessible does not change the internal
            // variables
            return TableCellProxy::builder(self.connection())
                .destination(self.destination())?
                .path(self.path())?
                .build()
                .await;
        }
        Err(Error::InterfaceNotFound)
    }
    async fn to_text<'a>(&'a self) -> zbus::Result<TextProxy<'a>> {
        let acc = self.to_accessible().await?;
        if acc.get_interfaces().await?.contains(Interface::Text) {
            // you can use self here since converting to accessible does not change the internal
            // variables
            return TextProxy::builder(self.connection())
                .destination(self.destination())?
                .path(self.path())?
                .build()
                .await;
        }
        Err(Error::InterfaceNotFound)
    }
    async fn to_editable_text<'a>(&'a self) -> zbus::Result<EditableTextProxy<'a>> {
        let acc = self.to_accessible().await?;
        if acc
            .get_interfaces()
            .await?
            .contains(Interface::EditableText)
        {
            // you can use self here since converting to accessible does not change the internal
            // variables
            return EditableTextProxy::builder(self.connection())
                .destination(self.destination())?
                .path(self.path())?
                .build()
                .await;
        }
        Err(Error::InterfaceNotFound)
    }
    async fn to_cache<'a>(&'a self) -> zbus::Result<CacheProxy<'a>> {
        let acc = self.to_accessible().await?;
        if acc.get_interfaces().await?.contains(Interface::Cache) {
            // you can use self here since converting to accessible does not change the internal
            // variables
            return CacheProxy::builder(self.connection())
                .destination(self.destination())?
                .path(self.path())?
                .build()
                .await;
        }
        Err(Error::InterfaceNotFound)
    }
    async fn to_value<'a>(&'a self) -> zbus::Result<ValueProxy<'a>> {
        let acc = self.to_accessible().await?;
        if acc.get_interfaces().await?.contains(Interface::Value) {
            // you can use self here since converting to accessible does not change the internal
            // variables
            return ValueProxy::builder(self.connection())
                .destination(self.destination())?
                .path(self.path())?
                .build()
                .await;
        }
        Err(Error::InterfaceNotFound)
    }
    async fn to_registry<'a>(&'a self) -> zbus::Result<RegistryProxy<'a>> {
        let acc = self.to_accessible().await?;
        if acc.get_interfaces().await?.contains(Interface::Registry) {
            // you can use self here since converting to accessible does not change the internal
            // variables
            return RegistryProxy::builder(self.connection())
                .destination(self.destination())?
                .path(self.path())?
                .build()
                .await;
        }
        Err(Error::InterfaceNotFound)
    }
    async fn to_device_event_controller<'a>(
        &'a self,
    ) -> zbus::Result<DeviceEventControllerProxy<'a>> {
        let acc = self.to_accessible().await?;
        if acc
            .get_interfaces()
            .await?
            .contains(Interface::DeviceEventController)
        {
            // you can use self here since converting to accessible does not change the internal
            // variables
            return DeviceEventControllerProxy::builder(self.connection())
                .destination(self.destination())?
                .path(self.path())?
                .build()
                .await;
        }
        Err(Error::InterfaceNotFound)
    }
    async fn to_device_event_listener<'a>(&'a self) -> zbus::Result<DeviceEventListenerProxy<'a>> {
        let acc = self.to_accessible().await?;
        if acc
            .get_interfaces()
            .await?
            .contains(Interface::DeviceEventListener)
        {
            // you can use self here since converting to accessible does not change the internal
            // variables
            return DeviceEventListenerProxy::builder(self.connection())
                .destination(self.destination())?
                .path(self.path())?
                .build()
                .await;
        }
        Err(Error::InterfaceNotFound)
    }
}
#[async_trait]
impl Convertable for ApplicationProxy<'_> {
    /* no guard due to assumption it is always possible */
    async fn to_accessible<'a>(&'a self) -> zbus::Result<AccessibleProxy<'a>> {
        AccessibleProxy::builder(self.connection())
            .destination(self.destination())?
            .path(self.path())?
            .build()
            .await
    }
    async fn to_action<'a>(&'a self) -> zbus::Result<ActionProxy<'a>> {
        let acc = self.to_accessible().await?;
        if acc
            .get_interfaces()
            .await?
            .contains(&ActionProxy::INTERFACE.to_string())
        {
            // you can use self here since converting to accessible does not change the internal
            // variables
            return ActionProxy::builder(self.connection())
                .destination(self.destination())?
                .path(self.path())?
                .build()
                .await;
        }
        Err(Error::InterfaceNotFound)
    }
    async fn to_application<'a>(&'a self) -> zbus::Result<ApplicationProxy<'a>> {
        let acc = self.to_accessible().await?;
        if acc.get_interfaces().await?.contains(Interface::Application) {
            // you can use self here since converting to accessible does not change the internal
            // variables
            return ApplicationProxy::builder(self.connection())
                .destination(self.destination())?
                .path(self.path())?
                .build()
                .await;
        }
        Err(Error::InterfaceNotFound)
    }
    async fn to_collection<'a>(&'a self) -> zbus::Result<CollectionProxy<'a>> {
        let acc = self.to_accessible().await?;
        if acc.get_interfaces().await?.contains(Interface::Collection) {
            // you can use self here since converting to accessible does not change the internal
            // variables
            return CollectionProxy::builder(self.connection())
                .destination(self.destination())?
                .path(self.path())?
                .build()
                .await;
        }
        Err(Error::InterfaceNotFound)
    }
    async fn to_component<'a>(&'a self) -> zbus::Result<ComponentProxy<'a>> {
        let acc = self.to_accessible().await?;
        if acc.get_interfaces().await?.contains(Interface::Component) {
            // you can use self here since converting to accessible does not change the internal
            // variables
            return ComponentProxy::builder(self.connection())
                .destination(self.destination())?
                .path(self.path())?
                .build()
                .await;
        }
        Err(Error::InterfaceNotFound)
    }
    async fn to_document<'a>(&'a self) -> zbus::Result<DocumentProxy<'a>> {
        let acc = self.to_accessible().await?;
        if acc.get_interfaces().await?.contains(Interface::Document) {
            // you can use self here since converting to accessible does not change the internal
            // variables
            return DocumentProxy::builder(self.connection())
                .destination(self.destination())?
                .path(self.path())?
                .build()
                .await;
        }
        Err(Error::InterfaceNotFound)
    }
    async fn to_hypertext<'a>(&'a self) -> zbus::Result<HypertextProxy<'a>> {
        let acc = self.to_accessible().await?;
        if acc.get_interfaces().await?.contains(Interface::Hypertext) {
            // you can use self here since converting to accessible does not change the internal
            // variables
            return HypertextProxy::builder(self.connection())
                .destination(self.destination())?
                .path(self.path())?
                .build()
                .await;
        }
        Err(Error::InterfaceNotFound)
    }
    async fn to_hyperlink<'a>(&'a self) -> zbus::Result<HyperlinkProxy<'a>> {
        let acc = self.to_accessible().await?;
        if acc.get_interfaces().await?.contains(Interface::Hyperlink) {
            // you can use self here since converting to accessible does not change the internal
            // variables
            return HyperlinkProxy::builder(self.connection())
                .destination(self.destination())?
                .path(self.path())?
                .build()
                .await;
        }
        Err(Error::InterfaceNotFound)
    }
    async fn to_image<'a>(&'a self) -> zbus::Result<ImageProxy<'a>> {
        let acc = self.to_accessible().await?;
        if acc.get_interfaces().await?.contains(Interface::Image) {
            // you can use self here since converting to accessible does not change the internal
            // variables
            return ImageProxy::builder(self.connection())
                .destination(self.destination())?
                .path(self.path())?
                .build()
                .await;
        }
        Err(Error::InterfaceNotFound)
    }
    async fn to_selection<'a>(&'a self) -> zbus::Result<SelectionProxy<'a>> {
        let acc = self.to_accessible().await?;
        if acc.get_interfaces().await?.contains(Interface::Selection) {
            // you can use self here since converting to accessible does not change the internal
            // variables
            return SelectionProxy::builder(self.connection())
                .destination(self.destination())?
                .path(self.path())?
                .build()
                .await;
        }
        Err(Error::InterfaceNotFound)
    }
    async fn to_table<'a>(&'a self) -> zbus::Result<TableProxy<'a>> {
        let acc = self.to_accessible().await?;
        if acc.get_interfaces().await?.contains(Interface::Table) {
            // you can use self here since converting to accessible does not change the internal
            // variables
            return TableProxy::builder(self.connection())
                .destination(self.destination())?
                .path(self.path())?
                .build()
                .await;
        }
        Err(Error::InterfaceNotFound)
    }
    async fn to_table_cell<'a>(&'a self) -> zbus::Result<TableCellProxy<'a>> {
        let acc = self.to_accessible().await?;
        if acc.get_interfaces().await?.contains(Interface::TableCell) {
            // you can use self here since converting to accessible does not change the internal
            // variables
            return TableCellProxy::builder(self.connection())
                .destination(self.destination())?
                .path(self.path())?
                .build()
                .await;
        }
        Err(Error::InterfaceNotFound)
    }
    async fn to_text<'a>(&'a self) -> zbus::Result<TextProxy<'a>> {
        let acc = self.to_accessible().await?;
        if acc.get_interfaces().await?.contains(Interface::Text) {
            // you can use self here since converting to accessible does not change the internal
            // variables
            return TextProxy::builder(self.connection())
                .destination(self.destination())?
                .path(self.path())?
                .build()
                .await;
        }
        Err(Error::InterfaceNotFound)
    }
    async fn to_editable_text<'a>(&'a self) -> zbus::Result<EditableTextProxy<'a>> {
        let acc = self.to_accessible().await?;
        if acc
            .get_interfaces()
            .await?
            .contains(Interface::EditableText)
        {
            // you can use self here since converting to accessible does not change the internal
            // variables
            return EditableTextProxy::builder(self.connection())
                .destination(self.destination())?
                .path(self.path())?
                .build()
                .await;
        }
        Err(Error::InterfaceNotFound)
    }
    async fn to_cache<'a>(&'a self) -> zbus::Result<CacheProxy<'a>> {
        let acc = self.to_accessible().await?;
        if acc.get_interfaces().await?.contains(Interface::Cache) {
            // you can use self here since converting to accessible does not change the internal
            // variables
            return CacheProxy::builder(self.connection())
                .destination(self.destination())?
                .path(self.path())?
                .build()
                .await;
        }
        Err(Error::InterfaceNotFound)
    }
    async fn to_value<'a>(&'a self) -> zbus::Result<ValueProxy<'a>> {
        let acc = self.to_accessible().await?;
        if acc.get_interfaces().await?.contains(Interface::Value) {
            // you can use self here since converting to accessible does not change the internal
            // variables
            return ValueProxy::builder(self.connection())
                .destination(self.destination())?
                .path(self.path())?
                .build()
                .await;
        }
        Err(Error::InterfaceNotFound)
    }
    async fn to_registry<'a>(&'a self) -> zbus::Result<RegistryProxy<'a>> {
        let acc = self.to_accessible().await?;
        if acc.get_interfaces().await?.contains(Interface::Registry) {
            // you can use self here since converting to accessible does not change the internal
            // variables
            return RegistryProxy::builder(self.connection())
                .destination(self.destination())?
                .path(self.path())?
                .build()
                .await;
        }
        Err(Error::InterfaceNotFound)
    }
    async fn to_device_event_controller<'a>(
        &'a self,
    ) -> zbus::Result<DeviceEventControllerProxy<'a>> {
        let acc = self.to_accessible().await?;
        if acc
            .get_interfaces()
            .await?
            .contains(Interface::DeviceEventController)
        {
            // you can use self here since converting to accessible does not change the internal
            // variables
            return DeviceEventControllerProxy::builder(self.connection())
                .destination(self.destination())?
                .path(self.path())?
                .build()
                .await;
        }
        Err(Error::InterfaceNotFound)
    }
    async fn to_device_event_listener<'a>(&'a self) -> zbus::Result<DeviceEventListenerProxy<'a>> {
        let acc = self.to_accessible().await?;
        if acc
            .get_interfaces()
            .await?
            .contains(Interface::DeviceEventListener)
        {
            // you can use self here since converting to accessible does not change the internal
            // variables
            return DeviceEventListenerProxy::builder(self.connection())
                .destination(self.destination())?
                .path(self.path())?
                .build()
                .await;
        }
        Err(Error::InterfaceNotFound)
    }
}
#[async_trait]
impl Convertable for CacheProxy<'_> {
    /* no guard due to assumption it is always possible */
    async fn to_accessible<'a>(&'a self) -> zbus::Result<AccessibleProxy<'a>> {
        AccessibleProxy::builder(self.connection())
            .destination(self.destination())?
            .path(self.path())?
            .build()
            .await
    }
    async fn to_action<'a>(&'a self) -> zbus::Result<ActionProxy<'a>> {
        let acc = self.to_accessible().await?;
        if acc
            .get_interfaces()
            .await?
            .contains(&ActionProxy::INTERFACE.to_string())
        {
            // you can use self here since converting to accessible does not change the internal
            // variables
            return ActionProxy::builder(self.connection())
                .destination(self.destination())?
                .path(self.path())?
                .build()
                .await;
        }
        Err(Error::InterfaceNotFound)
    }
    async fn to_application<'a>(&'a self) -> zbus::Result<ApplicationProxy<'a>> {
        let acc = self.to_accessible().await?;
        if acc.get_interfaces().await?.contains(Interface::Application) {
            // you can use self here since converting to accessible does not change the internal
            // variables
            return ApplicationProxy::builder(self.connection())
                .destination(self.destination())?
                .path(self.path())?
                .build()
                .await;
        }
        Err(Error::InterfaceNotFound)
    }
    async fn to_collection<'a>(&'a self) -> zbus::Result<CollectionProxy<'a>> {
        let acc = self.to_accessible().await?;
        if acc.get_interfaces().await?.contains(Interface::Collection) {
            // you can use self here since converting to accessible does not change the internal
            // variables
            return CollectionProxy::builder(self.connection())
                .destination(self.destination())?
                .path(self.path())?
                .build()
                .await;
        }
        Err(Error::InterfaceNotFound)
    }
    async fn to_component<'a>(&'a self) -> zbus::Result<ComponentProxy<'a>> {
        let acc = self.to_accessible().await?;
        if acc.get_interfaces().await?.contains(Interface::Component) {
            // you can use self here since converting to accessible does not change the internal
            // variables
            return ComponentProxy::builder(self.connection())
                .destination(self.destination())?
                .path(self.path())?
                .build()
                .await;
        }
        Err(Error::InterfaceNotFound)
    }
    async fn to_document<'a>(&'a self) -> zbus::Result<DocumentProxy<'a>> {
        let acc = self.to_accessible().await?;
        if acc.get_interfaces().await?.contains(Interface::Document) {
            // you can use self here since converting to accessible does not change the internal
            // variables
            return DocumentProxy::builder(self.connection())
                .destination(self.destination())?
                .path(self.path())?
                .build()
                .await;
        }
        Err(Error::InterfaceNotFound)
    }
    async fn to_hypertext<'a>(&'a self) -> zbus::Result<HypertextProxy<'a>> {
        let acc = self.to_accessible().await?;
        if acc.get_interfaces().await?.contains(Interface::Hypertext) {
            // you can use self here since converting to accessible does not change the internal
            // variables
            return HypertextProxy::builder(self.connection())
                .destination(self.destination())?
                .path(self.path())?
                .build()
                .await;
        }
        Err(Error::InterfaceNotFound)
    }
    async fn to_hyperlink<'a>(&'a self) -> zbus::Result<HyperlinkProxy<'a>> {
        let acc = self.to_accessible().await?;
        if acc.get_interfaces().await?.contains(Interface::Hyperlink) {
            // you can use self here since converting to accessible does not change the internal
            // variables
            return HyperlinkProxy::builder(self.connection())
                .destination(self.destination())?
                .path(self.path())?
                .build()
                .await;
        }
        Err(Error::InterfaceNotFound)
    }
    async fn to_image<'a>(&'a self) -> zbus::Result<ImageProxy<'a>> {
        let acc = self.to_accessible().await?;
        if acc.get_interfaces().await?.contains(Interface::Image) {
            // you can use self here since converting to accessible does not change the internal
            // variables
            return ImageProxy::builder(self.connection())
                .destination(self.destination())?
                .path(self.path())?
                .build()
                .await;
        }
        Err(Error::InterfaceNotFound)
    }
    async fn to_selection<'a>(&'a self) -> zbus::Result<SelectionProxy<'a>> {
        let acc = self.to_accessible().await?;
        if acc.get_interfaces().await?.contains(Interface::Selection) {
            // you can use self here since converting to accessible does not change the internal
            // variables
            return SelectionProxy::builder(self.connection())
                .destination(self.destination())?
                .path(self.path())?
                .build()
                .await;
        }
        Err(Error::InterfaceNotFound)
    }
    async fn to_table<'a>(&'a self) -> zbus::Result<TableProxy<'a>> {
        let acc = self.to_accessible().await?;
        if acc.get_interfaces().await?.contains(Interface::Table) {
            // you can use self here since converting to accessible does not change the internal
            // variables
            return TableProxy::builder(self.connection())
                .destination(self.destination())?
                .path(self.path())?
                .build()
                .await;
        }
        Err(Error::InterfaceNotFound)
    }
    async fn to_table_cell<'a>(&'a self) -> zbus::Result<TableCellProxy<'a>> {
        let acc = self.to_accessible().await?;
        if acc.get_interfaces().await?.contains(Interface::TableCell) {
            // you can use self here since converting to accessible does not change the internal
            // variables
            return TableCellProxy::builder(self.connection())
                .destination(self.destination())?
                .path(self.path())?
                .build()
                .await;
        }
        Err(Error::InterfaceNotFound)
    }
    async fn to_text<'a>(&'a self) -> zbus::Result<TextProxy<'a>> {
        let acc = self.to_accessible().await?;
        if acc.get_interfaces().await?.contains(Interface::Text) {
            // you can use self here since converting to accessible does not change the internal
            // variables
            return TextProxy::builder(self.connection())
                .destination(self.destination())?
                .path(self.path())?
                .build()
                .await;
        }
        Err(Error::InterfaceNotFound)
    }
    async fn to_editable_text<'a>(&'a self) -> zbus::Result<EditableTextProxy<'a>> {
        let acc = self.to_accessible().await?;
        if acc
            .get_interfaces()
            .await?
            .contains(Interface::EditableText)
        {
            // you can use self here since converting to accessible does not change the internal
            // variables
            return EditableTextProxy::builder(self.connection())
                .destination(self.destination())?
                .path(self.path())?
                .build()
                .await;
        }
        Err(Error::InterfaceNotFound)
    }
    async fn to_cache<'a>(&'a self) -> zbus::Result<CacheProxy<'a>> {
        let acc = self.to_accessible().await?;
        if acc.get_interfaces().await?.contains(Interface::Cache) {
            // you can use self here since converting to accessible does not change the internal
            // variables
            return CacheProxy::builder(self.connection())
                .destination(self.destination())?
                .path(self.path())?
                .build()
                .await;
        }
        Err(Error::InterfaceNotFound)
    }
    async fn to_value<'a>(&'a self) -> zbus::Result<ValueProxy<'a>> {
        let acc = self.to_accessible().await?;
        if acc.get_interfaces().await?.contains(Interface::Value) {
            // you can use self here since converting to accessible does not change the internal
            // variables
            return ValueProxy::builder(self.connection())
                .destination(self.destination())?
                .path(self.path())?
                .build()
                .await;
        }
        Err(Error::InterfaceNotFound)
    }
    async fn to_registry<'a>(&'a self) -> zbus::Result<RegistryProxy<'a>> {
        let acc = self.to_accessible().await?;
        if acc.get_interfaces().await?.contains(Interface::Registry) {
            // you can use self here since converting to accessible does not change the internal
            // variables
            return RegistryProxy::builder(self.connection())
                .destination(self.destination())?
                .path(self.path())?
                .build()
                .await;
        }
        Err(Error::InterfaceNotFound)
    }
    async fn to_device_event_controller<'a>(
        &'a self,
    ) -> zbus::Result<DeviceEventControllerProxy<'a>> {
        let acc = self.to_accessible().await?;
        if acc
            .get_interfaces()
            .await?
            .contains(Interface::DeviceEventController)
        {
            // you can use self here since converting to accessible does not change the internal
            // variables
            return DeviceEventControllerProxy::builder(self.connection())
                .destination(self.destination())?
                .path(self.path())?
                .build()
                .await;
        }
        Err(Error::InterfaceNotFound)
    }
    async fn to_device_event_listener<'a>(&'a self) -> zbus::Result<DeviceEventListenerProxy<'a>> {
        let acc = self.to_accessible().await?;
        if acc
            .get_interfaces()
            .await?
            .contains(Interface::DeviceEventListener)
        {
            // you can use self here since converting to accessible does not change the internal
            // variables
            return DeviceEventListenerProxy::builder(self.connection())
                .destination(self.destination())?
                .path(self.path())?
                .build()
                .await;
        }
        Err(Error::InterfaceNotFound)
    }
}
#[async_trait]
impl Convertable for CollectionProxy<'_> {
    /* no guard due to assumption it is always possible */
    async fn to_accessible<'a>(&'a self) -> zbus::Result<AccessibleProxy<'a>> {
        AccessibleProxy::builder(self.connection())
            .destination(self.destination())?
            .path(self.path())?
            .build()
            .await
    }
    async fn to_action<'a>(&'a self) -> zbus::Result<ActionProxy<'a>> {
        let acc = self.to_accessible().await?;
        if acc
            .get_interfaces()
            .await?
            .contains(&ActionProxy::INTERFACE.to_string())
        {
            // you can use self here since converting to accessible does not change the internal
            // variables
            return ActionProxy::builder(self.connection())
                .destination(self.destination())?
                .path(self.path())?
                .build()
                .await;
        }
        Err(Error::InterfaceNotFound)
    }
    async fn to_application<'a>(&'a self) -> zbus::Result<ApplicationProxy<'a>> {
        let acc = self.to_accessible().await?;
        if acc.get_interfaces().await?.contains(Interface::Application) {
            // you can use self here since converting to accessible does not change the internal
            // variables
            return ApplicationProxy::builder(self.connection())
                .destination(self.destination())?
                .path(self.path())?
                .build()
                .await;
        }
        Err(Error::InterfaceNotFound)
    }
    async fn to_collection<'a>(&'a self) -> zbus::Result<CollectionProxy<'a>> {
        let acc = self.to_accessible().await?;
        if acc.get_interfaces().await?.contains(Interface::Collection) {
            // you can use self here since converting to accessible does not change the internal
            // variables
            return CollectionProxy::builder(self.connection())
                .destination(self.destination())?
                .path(self.path())?
                .build()
                .await;
        }
        Err(Error::InterfaceNotFound)
    }
    async fn to_component<'a>(&'a self) -> zbus::Result<ComponentProxy<'a>> {
        let acc = self.to_accessible().await?;
        if acc.get_interfaces().await?.contains(Interface::Component) {
            // you can use self here since converting to accessible does not change the internal
            // variables
            return ComponentProxy::builder(self.connection())
                .destination(self.destination())?
                .path(self.path())?
                .build()
                .await;
        }
        Err(Error::InterfaceNotFound)
    }
    async fn to_document<'a>(&'a self) -> zbus::Result<DocumentProxy<'a>> {
        let acc = self.to_accessible().await?;
        if acc.get_interfaces().await?.contains(Interface::Document) {
            // you can use self here since converting to accessible does not change the internal
            // variables
            return DocumentProxy::builder(self.connection())
                .destination(self.destination())?
                .path(self.path())?
                .build()
                .await;
        }
        Err(Error::InterfaceNotFound)
    }
    async fn to_hypertext<'a>(&'a self) -> zbus::Result<HypertextProxy<'a>> {
        let acc = self.to_accessible().await?;
        if acc.get_interfaces().await?.contains(Interface::Hypertext) {
            // you can use self here since converting to accessible does not change the internal
            // variables
            return HypertextProxy::builder(self.connection())
                .destination(self.destination())?
                .path(self.path())?
                .build()
                .await;
        }
        Err(Error::InterfaceNotFound)
    }
    async fn to_hyperlink<'a>(&'a self) -> zbus::Result<HyperlinkProxy<'a>> {
        let acc = self.to_accessible().await?;
        if acc.get_interfaces().await?.contains(Interface::Hyperlink) {
            // you can use self here since converting to accessible does not change the internal
            // variables
            return HyperlinkProxy::builder(self.connection())
                .destination(self.destination())?
                .path(self.path())?
                .build()
                .await;
        }
        Err(Error::InterfaceNotFound)
    }
    async fn to_image<'a>(&'a self) -> zbus::Result<ImageProxy<'a>> {
        let acc = self.to_accessible().await?;
        if acc.get_interfaces().await?.contains(Interface::Image) {
            // you can use self here since converting to accessible does not change the internal
            // variables
            return ImageProxy::builder(self.connection())
                .destination(self.destination())?
                .path(self.path())?
                .build()
                .await;
        }
        Err(Error::InterfaceNotFound)
    }
    async fn to_selection<'a>(&'a self) -> zbus::Result<SelectionProxy<'a>> {
        let acc = self.to_accessible().await?;
        if acc.get_interfaces().await?.contains(Interface::Selection) {
            // you can use self here since converting to accessible does not change the internal
            // variables
            return SelectionProxy::builder(self.connection())
                .destination(self.destination())?
                .path(self.path())?
                .build()
                .await;
        }
        Err(Error::InterfaceNotFound)
    }
    async fn to_table<'a>(&'a self) -> zbus::Result<TableProxy<'a>> {
        let acc = self.to_accessible().await?;
        if acc.get_interfaces().await?.contains(Interface::Table) {
            // you can use self here since converting to accessible does not change the internal
            // variables
            return TableProxy::builder(self.connection())
                .destination(self.destination())?
                .path(self.path())?
                .build()
                .await;
        }
        Err(Error::InterfaceNotFound)
    }
    async fn to_table_cell<'a>(&'a self) -> zbus::Result<TableCellProxy<'a>> {
        let acc = self.to_accessible().await?;
        if acc.get_interfaces().await?.contains(Interface::TableCell) {
            // you can use self here since converting to accessible does not change the internal
            // variables
            return TableCellProxy::builder(self.connection())
                .destination(self.destination())?
                .path(self.path())?
                .build()
                .await;
        }
        Err(Error::InterfaceNotFound)
    }
    async fn to_text<'a>(&'a self) -> zbus::Result<TextProxy<'a>> {
        let acc = self.to_accessible().await?;
        if acc.get_interfaces().await?.contains(Interface::Text) {
            // you can use self here since converting to accessible does not change the internal
            // variables
            return TextProxy::builder(self.connection())
                .destination(self.destination())?
                .path(self.path())?
                .build()
                .await;
        }
        Err(Error::InterfaceNotFound)
    }
    async fn to_editable_text<'a>(&'a self) -> zbus::Result<EditableTextProxy<'a>> {
        let acc = self.to_accessible().await?;
        if acc
            .get_interfaces()
            .await?
            .contains(Interface::EditableText)
        {
            // you can use self here since converting to accessible does not change the internal
            // variables
            return EditableTextProxy::builder(self.connection())
                .destination(self.destination())?
                .path(self.path())?
                .build()
                .await;
        }
        Err(Error::InterfaceNotFound)
    }
    async fn to_cache<'a>(&'a self) -> zbus::Result<CacheProxy<'a>> {
        let acc = self.to_accessible().await?;
        if acc.get_interfaces().await?.contains(Interface::Cache) {
            // you can use self here since converting to accessible does not change the internal
            // variables
            return CacheProxy::builder(self.connection())
                .destination(self.destination())?
                .path(self.path())?
                .build()
                .await;
        }
        Err(Error::InterfaceNotFound)
    }
    async fn to_value<'a>(&'a self) -> zbus::Result<ValueProxy<'a>> {
        let acc = self.to_accessible().await?;
        if acc.get_interfaces().await?.contains(Interface::Value) {
            // you can use self here since converting to accessible does not change the internal
            // variables
            return ValueProxy::builder(self.connection())
                .destination(self.destination())?
                .path(self.path())?
                .build()
                .await;
        }
        Err(Error::InterfaceNotFound)
    }
    async fn to_registry<'a>(&'a self) -> zbus::Result<RegistryProxy<'a>> {
        let acc = self.to_accessible().await?;
        if acc.get_interfaces().await?.contains(Interface::Registry) {
            // you can use self here since converting to accessible does not change the internal
            // variables
            return RegistryProxy::builder(self.connection())
                .destination(self.destination())?
                .path(self.path())?
                .build()
                .await;
        }
        Err(Error::InterfaceNotFound)
    }
    async fn to_device_event_controller<'a>(
        &'a self,
    ) -> zbus::Result<DeviceEventControllerProxy<'a>> {
        let acc = self.to_accessible().await?;
        if acc
            .get_interfaces()
            .await?
            .contains(Interface::DeviceEventController)
        {
            // you can use self here since converting to accessible does not change the internal
            // variables
            return DeviceEventControllerProxy::builder(self.connection())
                .destination(self.destination())?
                .path(self.path())?
                .build()
                .await;
        }
        Err(Error::InterfaceNotFound)
    }
    async fn to_device_event_listener<'a>(&'a self) -> zbus::Result<DeviceEventListenerProxy<'a>> {
        let acc = self.to_accessible().await?;
        if acc
            .get_interfaces()
            .await?
            .contains(Interface::DeviceEventListener)
        {
            // you can use self here since converting to accessible does not change the internal
            // variables
            return DeviceEventListenerProxy::builder(self.connection())
                .destination(self.destination())?
                .path(self.path())?
                .build()
                .await;
        }
        Err(Error::InterfaceNotFound)
    }
}
#[async_trait]
impl Convertable for ComponentProxy<'_> {
    /* no guard due to assumption it is always possible */
    async fn to_accessible<'a>(&'a self) -> zbus::Result<AccessibleProxy<'a>> {
        AccessibleProxy::builder(self.connection())
            .destination(self.destination())?
            .path(self.path())?
            .build()
            .await
    }
    async fn to_action<'a>(&'a self) -> zbus::Result<ActionProxy<'a>> {
        let acc = self.to_accessible().await?;
        if acc
            .get_interfaces()
            .await?
            .contains(&ActionProxy::INTERFACE.to_string())
        {
            // you can use self here since converting to accessible does not change the internal
            // variables
            return ActionProxy::builder(self.connection())
                .destination(self.destination())?
                .path(self.path())?
                .build()
                .await;
        }
        Err(Error::InterfaceNotFound)
    }
    async fn to_application<'a>(&'a self) -> zbus::Result<ApplicationProxy<'a>> {
        let acc = self.to_accessible().await?;
        if acc.get_interfaces().await?.contains(Interface::Application) {
            // you can use self here since converting to accessible does not change the internal
            // variables
            return ApplicationProxy::builder(self.connection())
                .destination(self.destination())?
                .path(self.path())?
                .build()
                .await;
        }
        Err(Error::InterfaceNotFound)
    }
    async fn to_collection<'a>(&'a self) -> zbus::Result<CollectionProxy<'a>> {
        let acc = self.to_accessible().await?;
        if acc.get_interfaces().await?.contains(Interface::Collection) {
            // you can use self here since converting to accessible does not change the internal
            // variables
            return CollectionProxy::builder(self.connection())
                .destination(self.destination())?
                .path(self.path())?
                .build()
                .await;
        }
        Err(Error::InterfaceNotFound)
    }
    async fn to_component<'a>(&'a self) -> zbus::Result<ComponentProxy<'a>> {
        let acc = self.to_accessible().await?;
        if acc.get_interfaces().await?.contains(Interface::Component) {
            // you can use self here since converting to accessible does not change the internal
            // variables
            return ComponentProxy::builder(self.connection())
                .destination(self.destination())?
                .path(self.path())?
                .build()
                .await;
        }
        Err(Error::InterfaceNotFound)
    }
    async fn to_document<'a>(&'a self) -> zbus::Result<DocumentProxy<'a>> {
        let acc = self.to_accessible().await?;
        if acc.get_interfaces().await?.contains(Interface::Document) {
            // you can use self here since converting to accessible does not change the internal
            // variables
            return DocumentProxy::builder(self.connection())
                .destination(self.destination())?
                .path(self.path())?
                .build()
                .await;
        }
        Err(Error::InterfaceNotFound)
    }
    async fn to_hypertext<'a>(&'a self) -> zbus::Result<HypertextProxy<'a>> {
        let acc = self.to_accessible().await?;
        if acc.get_interfaces().await?.contains(Interface::Hypertext) {
            // you can use self here since converting to accessible does not change the internal
            // variables
            return HypertextProxy::builder(self.connection())
                .destination(self.destination())?
                .path(self.path())?
                .build()
                .await;
        }
        Err(Error::InterfaceNotFound)
    }
    async fn to_hyperlink<'a>(&'a self) -> zbus::Result<HyperlinkProxy<'a>> {
        let acc = self.to_accessible().await?;
        if acc.get_interfaces().await?.contains(Interface::Hyperlink) {
            // you can use self here since converting to accessible does not change the internal
            // variables
            return HyperlinkProxy::builder(self.connection())
                .destination(self.destination())?
                .path(self.path())?
                .build()
                .await;
        }
        Err(Error::InterfaceNotFound)
    }
    async fn to_image<'a>(&'a self) -> zbus::Result<ImageProxy<'a>> {
        let acc = self.to_accessible().await?;
        if acc.get_interfaces().await?.contains(Interface::Image) {
            // you can use self here since converting to accessible does not change the internal
            // variables
            return ImageProxy::builder(self.connection())
                .destination(self.destination())?
                .path(self.path())?
                .build()
                .await;
        }
        Err(Error::InterfaceNotFound)
    }
    async fn to_selection<'a>(&'a self) -> zbus::Result<SelectionProxy<'a>> {
        let acc = self.to_accessible().await?;
        if acc.get_interfaces().await?.contains(Interface::Selection) {
            // you can use self here since converting to accessible does not change the internal
            // variables
            return SelectionProxy::builder(self.connection())
                .destination(self.destination())?
                .path(self.path())?
                .build()
                .await;
        }
        Err(Error::InterfaceNotFound)
    }
    async fn to_table<'a>(&'a self) -> zbus::Result<TableProxy<'a>> {
        let acc = self.to_accessible().await?;
        if acc.get_interfaces().await?.contains(Interface::Table) {
            // you can use self here since converting to accessible does not change the internal
            // variables
            return TableProxy::builder(self.connection())
                .destination(self.destination())?
                .path(self.path())?
                .build()
                .await;
        }
        Err(Error::InterfaceNotFound)
    }
    async fn to_table_cell<'a>(&'a self) -> zbus::Result<TableCellProxy<'a>> {
        let acc = self.to_accessible().await?;
        if acc.get_interfaces().await?.contains(Interface::TableCell) {
            // you can use self here since converting to accessible does not change the internal
            // variables
            return TableCellProxy::builder(self.connection())
                .destination(self.destination())?
                .path(self.path())?
                .build()
                .await;
        }
        Err(Error::InterfaceNotFound)
    }
    async fn to_text<'a>(&'a self) -> zbus::Result<TextProxy<'a>> {
        let acc = self.to_accessible().await?;
        if acc.get_interfaces().await?.contains(Interface::Text) {
            // you can use self here since converting to accessible does not change the internal
            // variables
            return TextProxy::builder(self.connection())
                .destination(self.destination())?
                .path(self.path())?
                .build()
                .await;
        }
        Err(Error::InterfaceNotFound)
    }
    async fn to_editable_text<'a>(&'a self) -> zbus::Result<EditableTextProxy<'a>> {
        let acc = self.to_accessible().await?;
        if acc
            .get_interfaces()
            .await?
            .contains(Interface::EditableText)
        {
            // you can use self here since converting to accessible does not change the internal
            // variables
            return EditableTextProxy::builder(self.connection())
                .destination(self.destination())?
                .path(self.path())?
                .build()
                .await;
        }
        Err(Error::InterfaceNotFound)
    }
    async fn to_cache<'a>(&'a self) -> zbus::Result<CacheProxy<'a>> {
        let acc = self.to_accessible().await?;
        if acc.get_interfaces().await?.contains(Interface::Cache) {
            // you can use self here since converting to accessible does not change the internal
            // variables
            return CacheProxy::builder(self.connection())
                .destination(self.destination())?
                .path(self.path())?
                .build()
                .await;
        }
        Err(Error::InterfaceNotFound)
    }
    async fn to_value<'a>(&'a self) -> zbus::Result<ValueProxy<'a>> {
        let acc = self.to_accessible().await?;
        if acc.get_interfaces().await?.contains(Interface::Value) {
            // you can use self here since converting to accessible does not change the internal
            // variables
            return ValueProxy::builder(self.connection())
                .destination(self.destination())?
                .path(self.path())?
                .build()
                .await;
        }
        Err(Error::InterfaceNotFound)
    }
    async fn to_registry<'a>(&'a self) -> zbus::Result<RegistryProxy<'a>> {
        let acc = self.to_accessible().await?;
        if acc.get_interfaces().await?.contains(Interface::Registry) {
            // you can use self here since converting to accessible does not change the internal
            // variables
            return RegistryProxy::builder(self.connection())
                .destination(self.destination())?
                .path(self.path())?
                .build()
                .await;
        }
        Err(Error::InterfaceNotFound)
    }
    async fn to_device_event_controller<'a>(
        &'a self,
    ) -> zbus::Result<DeviceEventControllerProxy<'a>> {
        let acc = self.to_accessible().await?;
        if acc
            .get_interfaces()
            .await?
            .contains(Interface::DeviceEventController)
        {
            // you can use self here since converting to accessible does not change the internal
            // variables
            return DeviceEventControllerProxy::builder(self.connection())
                .destination(self.destination())?
                .path(self.path())?
                .build()
                .await;
        }
        Err(Error::InterfaceNotFound)
    }
    async fn to_device_event_listener<'a>(&'a self) -> zbus::Result<DeviceEventListenerProxy<'a>> {
        let acc = self.to_accessible().await?;
        if acc
            .get_interfaces()
            .await?
            .contains(Interface::DeviceEventListener)
        {
            // you can use self here since converting to accessible does not change the internal
            // variables
            return DeviceEventListenerProxy::builder(self.connection())
                .destination(self.destination())?
                .path(self.path())?
                .build()
                .await;
        }
        Err(Error::InterfaceNotFound)
    }
}
#[async_trait]
impl Convertable for DeviceEventControllerProxy<'_> {
    /* no guard due to assumption it is always possible */
    async fn to_accessible<'a>(&'a self) -> zbus::Result<AccessibleProxy<'a>> {
        AccessibleProxy::builder(self.connection())
            .destination(self.destination())?
            .path(self.path())?
            .build()
            .await
    }
    async fn to_action<'a>(&'a self) -> zbus::Result<ActionProxy<'a>> {
        let acc = self.to_accessible().await?;
        if acc
            .get_interfaces()
            .await?
            .contains(&ActionProxy::INTERFACE.to_string())
        {
            // you can use self here since converting to accessible does not change the internal
            // variables
            return ActionProxy::builder(self.connection())
                .destination(self.destination())?
                .path(self.path())?
                .build()
                .await;
        }
        Err(Error::InterfaceNotFound)
    }
    async fn to_application<'a>(&'a self) -> zbus::Result<ApplicationProxy<'a>> {
        let acc = self.to_accessible().await?;
        if acc.get_interfaces().await?.contains(Interface::Application) {
            // you can use self here since converting to accessible does not change the internal
            // variables
            return ApplicationProxy::builder(self.connection())
                .destination(self.destination())?
                .path(self.path())?
                .build()
                .await;
        }
        Err(Error::InterfaceNotFound)
    }
    async fn to_collection<'a>(&'a self) -> zbus::Result<CollectionProxy<'a>> {
        let acc = self.to_accessible().await?;
        if acc.get_interfaces().await?.contains(Interface::Collection) {
            // you can use self here since converting to accessible does not change the internal
            // variables
            return CollectionProxy::builder(self.connection())
                .destination(self.destination())?
                .path(self.path())?
                .build()
                .await;
        }
        Err(Error::InterfaceNotFound)
    }
    async fn to_component<'a>(&'a self) -> zbus::Result<ComponentProxy<'a>> {
        let acc = self.to_accessible().await?;
        if acc.get_interfaces().await?.contains(Interface::Component) {
            // you can use self here since converting to accessible does not change the internal
            // variables
            return ComponentProxy::builder(self.connection())
                .destination(self.destination())?
                .path(self.path())?
                .build()
                .await;
        }
        Err(Error::InterfaceNotFound)
    }
    async fn to_document<'a>(&'a self) -> zbus::Result<DocumentProxy<'a>> {
        let acc = self.to_accessible().await?;
        if acc.get_interfaces().await?.contains(Interface::Document) {
            // you can use self here since converting to accessible does not change the internal
            // variables
            return DocumentProxy::builder(self.connection())
                .destination(self.destination())?
                .path(self.path())?
                .build()
                .await;
        }
        Err(Error::InterfaceNotFound)
    }
    async fn to_hypertext<'a>(&'a self) -> zbus::Result<HypertextProxy<'a>> {
        let acc = self.to_accessible().await?;
        if acc.get_interfaces().await?.contains(Interface::Hypertext) {
            // you can use self here since converting to accessible does not change the internal
            // variables
            return HypertextProxy::builder(self.connection())
                .destination(self.destination())?
                .path(self.path())?
                .build()
                .await;
        }
        Err(Error::InterfaceNotFound)
    }
    async fn to_hyperlink<'a>(&'a self) -> zbus::Result<HyperlinkProxy<'a>> {
        let acc = self.to_accessible().await?;
        if acc.get_interfaces().await?.contains(Interface::Hyperlink) {
            // you can use self here since converting to accessible does not change the internal
            // variables
            return HyperlinkProxy::builder(self.connection())
                .destination(self.destination())?
                .path(self.path())?
                .build()
                .await;
        }
        Err(Error::InterfaceNotFound)
    }
    async fn to_image<'a>(&'a self) -> zbus::Result<ImageProxy<'a>> {
        let acc = self.to_accessible().await?;
        if acc.get_interfaces().await?.contains(Interface::Image) {
            // you can use self here since converting to accessible does not change the internal
            // variables
            return ImageProxy::builder(self.connection())
                .destination(self.destination())?
                .path(self.path())?
                .build()
                .await;
        }
        Err(Error::InterfaceNotFound)
    }
    async fn to_selection<'a>(&'a self) -> zbus::Result<SelectionProxy<'a>> {
        let acc = self.to_accessible().await?;
        if acc.get_interfaces().await?.contains(Interface::Selection) {
            // you can use self here since converting to accessible does not change the internal
            // variables
            return SelectionProxy::builder(self.connection())
                .destination(self.destination())?
                .path(self.path())?
                .build()
                .await;
        }
        Err(Error::InterfaceNotFound)
    }
    async fn to_table<'a>(&'a self) -> zbus::Result<TableProxy<'a>> {
        let acc = self.to_accessible().await?;
        if acc.get_interfaces().await?.contains(Interface::Table) {
            // you can use self here since converting to accessible does not change the internal
            // variables
            return TableProxy::builder(self.connection())
                .destination(self.destination())?
                .path(self.path())?
                .build()
                .await;
        }
        Err(Error::InterfaceNotFound)
    }
    async fn to_table_cell<'a>(&'a self) -> zbus::Result<TableCellProxy<'a>> {
        let acc = self.to_accessible().await?;
        if acc.get_interfaces().await?.contains(Interface::TableCell) {
            // you can use self here since converting to accessible does not change the internal
            // variables
            return TableCellProxy::builder(self.connection())
                .destination(self.destination())?
                .path(self.path())?
                .build()
                .await;
        }
        Err(Error::InterfaceNotFound)
    }
    async fn to_text<'a>(&'a self) -> zbus::Result<TextProxy<'a>> {
        let acc = self.to_accessible().await?;
        if acc.get_interfaces().await?.contains(Interface::Text) {
            // you can use self here since converting to accessible does not change the internal
            // variables
            return TextProxy::builder(self.connection())
                .destination(self.destination())?
                .path(self.path())?
                .build()
                .await;
        }
        Err(Error::InterfaceNotFound)
    }
    async fn to_editable_text<'a>(&'a self) -> zbus::Result<EditableTextProxy<'a>> {
        let acc = self.to_accessible().await?;
        if acc
            .get_interfaces()
            .await?
            .contains(Interface::EditableText)
        {
            // you can use self here since converting to accessible does not change the internal
            // variables
            return EditableTextProxy::builder(self.connection())
                .destination(self.destination())?
                .path(self.path())?
                .build()
                .await;
        }
        Err(Error::InterfaceNotFound)
    }
    async fn to_cache<'a>(&'a self) -> zbus::Result<CacheProxy<'a>> {
        let acc = self.to_accessible().await?;
        if acc.get_interfaces().await?.contains(Interface::Cache) {
            // you can use self here since converting to accessible does not change the internal
            // variables
            return CacheProxy::builder(self.connection())
                .destination(self.destination())?
                .path(self.path())?
                .build()
                .await;
        }
        Err(Error::InterfaceNotFound)
    }
    async fn to_value<'a>(&'a self) -> zbus::Result<ValueProxy<'a>> {
        let acc = self.to_accessible().await?;
        if acc.get_interfaces().await?.contains(Interface::Value) {
            // you can use self here since converting to accessible does not change the internal
            // variables
            return ValueProxy::builder(self.connection())
                .destination(self.destination())?
                .path(self.path())?
                .build()
                .await;
        }
        Err(Error::InterfaceNotFound)
    }
    async fn to_registry<'a>(&'a self) -> zbus::Result<RegistryProxy<'a>> {
        let acc = self.to_accessible().await?;
        if acc.get_interfaces().await?.contains(Interface::Registry) {
            // you can use self here since converting to accessible does not change the internal
            // variables
            return RegistryProxy::builder(self.connection())
                .destination(self.destination())?
                .path(self.path())?
                .build()
                .await;
        }
        Err(Error::InterfaceNotFound)
    }
    async fn to_device_event_controller<'a>(
        &'a self,
    ) -> zbus::Result<DeviceEventControllerProxy<'a>> {
        let acc = self.to_accessible().await?;
        if acc
            .get_interfaces()
            .await?
            .contains(Interface::DeviceEventController)
        {
            // you can use self here since converting to accessible does not change the internal
            // variables
            return DeviceEventControllerProxy::builder(self.connection())
                .destination(self.destination())?
                .path(self.path())?
                .build()
                .await;
        }
        Err(Error::InterfaceNotFound)
    }
    async fn to_device_event_listener<'a>(&'a self) -> zbus::Result<DeviceEventListenerProxy<'a>> {
        let acc = self.to_accessible().await?;
        if acc
            .get_interfaces()
            .await?
            .contains(Interface::DeviceEventListener)
        {
            // you can use self here since converting to accessible does not change the internal
            // variables
            return DeviceEventListenerProxy::builder(self.connection())
                .destination(self.destination())?
                .path(self.path())?
                .build()
                .await;
        }
        Err(Error::InterfaceNotFound)
    }
}
#[async_trait]
impl Convertable for DeviceEventListenerProxy<'_> {
    /* no guard due to assumption it is always possible */
    async fn to_accessible<'a>(&'a self) -> zbus::Result<AccessibleProxy<'a>> {
        AccessibleProxy::builder(self.connection())
            .destination(self.destination())?
            .path(self.path())?
            .build()
            .await
    }
    async fn to_action<'a>(&'a self) -> zbus::Result<ActionProxy<'a>> {
        let acc = self.to_accessible().await?;
        if acc
            .get_interfaces()
            .await?
            .contains(&ActionProxy::INTERFACE.to_string())
        {
            // you can use self here since converting to accessible does not change the internal
            // variables
            return ActionProxy::builder(self.connection())
                .destination(self.destination())?
                .path(self.path())?
                .build()
                .await;
        }
        Err(Error::InterfaceNotFound)
    }
    async fn to_application<'a>(&'a self) -> zbus::Result<ApplicationProxy<'a>> {
        let acc = self.to_accessible().await?;
        if acc.get_interfaces().await?.contains(Interface::Application) {
            // you can use self here since converting to accessible does not change the internal
            // variables
            return ApplicationProxy::builder(self.connection())
                .destination(self.destination())?
                .path(self.path())?
                .build()
                .await;
        }
        Err(Error::InterfaceNotFound)
    }
    async fn to_collection<'a>(&'a self) -> zbus::Result<CollectionProxy<'a>> {
        let acc = self.to_accessible().await?;
        if acc.get_interfaces().await?.contains(Interface::Collection) {
            // you can use self here since converting to accessible does not change the internal
            // variables
            return CollectionProxy::builder(self.connection())
                .destination(self.destination())?
                .path(self.path())?
                .build()
                .await;
        }
        Err(Error::InterfaceNotFound)
    }
    async fn to_component<'a>(&'a self) -> zbus::Result<ComponentProxy<'a>> {
        let acc = self.to_accessible().await?;
        if acc.get_interfaces().await?.contains(Interface::Component) {
            // you can use self here since converting to accessible does not change the internal
            // variables
            return ComponentProxy::builder(self.connection())
                .destination(self.destination())?
                .path(self.path())?
                .build()
                .await;
        }
        Err(Error::InterfaceNotFound)
    }
    async fn to_document<'a>(&'a self) -> zbus::Result<DocumentProxy<'a>> {
        let acc = self.to_accessible().await?;
        if acc.get_interfaces().await?.contains(Interface::Document) {
            // you can use self here since converting to accessible does not change the internal
            // variables
            return DocumentProxy::builder(self.connection())
                .destination(self.destination())?
                .path(self.path())?
                .build()
                .await;
        }
        Err(Error::InterfaceNotFound)
    }
    async fn to_hypertext<'a>(&'a self) -> zbus::Result<HypertextProxy<'a>> {
        let acc = self.to_accessible().await?;
        if acc.get_interfaces().await?.contains(Interface::Hypertext) {
            // you can use self here since converting to accessible does not change the internal
            // variables
            return HypertextProxy::builder(self.connection())
                .destination(self.destination())?
                .path(self.path())?
                .build()
                .await;
        }
        Err(Error::InterfaceNotFound)
    }
    async fn to_hyperlink<'a>(&'a self) -> zbus::Result<HyperlinkProxy<'a>> {
        let acc = self.to_accessible().await?;
        if acc.get_interfaces().await?.contains(Interface::Hyperlink) {
            // you can use self here since converting to accessible does not change the internal
            // variables
            return HyperlinkProxy::builder(self.connection())
                .destination(self.destination())?
                .path(self.path())?
                .build()
                .await;
        }
        Err(Error::InterfaceNotFound)
    }
    async fn to_image<'a>(&'a self) -> zbus::Result<ImageProxy<'a>> {
        let acc = self.to_accessible().await?;
        if acc.get_interfaces().await?.contains(Interface::Image) {
            // you can use self here since converting to accessible does not change the internal
            // variables
            return ImageProxy::builder(self.connection())
                .destination(self.destination())?
                .path(self.path())?
                .build()
                .await;
        }
        Err(Error::InterfaceNotFound)
    }
    async fn to_selection<'a>(&'a self) -> zbus::Result<SelectionProxy<'a>> {
        let acc = self.to_accessible().await?;
        if acc.get_interfaces().await?.contains(Interface::Selection) {
            // you can use self here since converting to accessible does not change the internal
            // variables
            return SelectionProxy::builder(self.connection())
                .destination(self.destination())?
                .path(self.path())?
                .build()
                .await;
        }
        Err(Error::InterfaceNotFound)
    }
    async fn to_table<'a>(&'a self) -> zbus::Result<TableProxy<'a>> {
        let acc = self.to_accessible().await?;
        if acc.get_interfaces().await?.contains(Interface::Table) {
            // you can use self here since converting to accessible does not change the internal
            // variables
            return TableProxy::builder(self.connection())
                .destination(self.destination())?
                .path(self.path())?
                .build()
                .await;
        }
        Err(Error::InterfaceNotFound)
    }
    async fn to_table_cell<'a>(&'a self) -> zbus::Result<TableCellProxy<'a>> {
        let acc = self.to_accessible().await?;
        if acc.get_interfaces().await?.contains(Interface::TableCell) {
            // you can use self here since converting to accessible does not change the internal
            // variables
            return TableCellProxy::builder(self.connection())
                .destination(self.destination())?
                .path(self.path())?
                .build()
                .await;
        }
        Err(Error::InterfaceNotFound)
    }
    async fn to_text<'a>(&'a self) -> zbus::Result<TextProxy<'a>> {
        let acc = self.to_accessible().await?;
        if acc.get_interfaces().await?.contains(Interface::Text) {
            // you can use self here since converting to accessible does not change the internal
            // variables
            return TextProxy::builder(self.connection())
                .destination(self.destination())?
                .path(self.path())?
                .build()
                .await;
        }
        Err(Error::InterfaceNotFound)
    }
    async fn to_editable_text<'a>(&'a self) -> zbus::Result<EditableTextProxy<'a>> {
        let acc = self.to_accessible().await?;
        if acc
            .get_interfaces()
            .await?
            .contains(Interface::EditableText)
        {
            // you can use self here since converting to accessible does not change the internal
            // variables
            return EditableTextProxy::builder(self.connection())
                .destination(self.destination())?
                .path(self.path())?
                .build()
                .await;
        }
        Err(Error::InterfaceNotFound)
    }
    async fn to_cache<'a>(&'a self) -> zbus::Result<CacheProxy<'a>> {
        let acc = self.to_accessible().await?;
        if acc.get_interfaces().await?.contains(Interface::Cache) {
            // you can use self here since converting to accessible does not change the internal
            // variables
            return CacheProxy::builder(self.connection())
                .destination(self.destination())?
                .path(self.path())?
                .build()
                .await;
        }
        Err(Error::InterfaceNotFound)
    }
    async fn to_value<'a>(&'a self) -> zbus::Result<ValueProxy<'a>> {
        let acc = self.to_accessible().await?;
        if acc.get_interfaces().await?.contains(Interface::Value) {
            // you can use self here since converting to accessible does not change the internal
            // variables
            return ValueProxy::builder(self.connection())
                .destination(self.destination())?
                .path(self.path())?
                .build()
                .await;
        }
        Err(Error::InterfaceNotFound)
    }
    async fn to_registry<'a>(&'a self) -> zbus::Result<RegistryProxy<'a>> {
        let acc = self.to_accessible().await?;
        if acc.get_interfaces().await?.contains(Interface::Registry) {
            // you can use self here since converting to accessible does not change the internal
            // variables
            return RegistryProxy::builder(self.connection())
                .destination(self.destination())?
                .path(self.path())?
                .build()
                .await;
        }
        Err(Error::InterfaceNotFound)
    }
    async fn to_device_event_controller<'a>(
        &'a self,
    ) -> zbus::Result<DeviceEventControllerProxy<'a>> {
        let acc = self.to_accessible().await?;
        if acc
            .get_interfaces()
            .await?
            .contains(Interface::DeviceEventController)
        {
            // you can use self here since converting to accessible does not change the internal
            // variables
            return DeviceEventControllerProxy::builder(self.connection())
                .destination(self.destination())?
                .path(self.path())?
                .build()
                .await;
        }
        Err(Error::InterfaceNotFound)
    }
    async fn to_device_event_listener<'a>(&'a self) -> zbus::Result<DeviceEventListenerProxy<'a>> {
        let acc = self.to_accessible().await?;
        if acc
            .get_interfaces()
            .await?
            .contains(Interface::DeviceEventListener)
        {
            // you can use self here since converting to accessible does not change the internal
            // variables
            return DeviceEventListenerProxy::builder(self.connection())
                .destination(self.destination())?
                .path(self.path())?
                .build()
                .await;
        }
        Err(Error::InterfaceNotFound)
    }
}
#[async_trait]
impl Convertable for DocumentProxy<'_> {
    /* no guard due to assumption it is always possible */
    async fn to_accessible<'a>(&'a self) -> zbus::Result<AccessibleProxy<'a>> {
        AccessibleProxy::builder(self.connection())
            .destination(self.destination())?
            .path(self.path())?
            .build()
            .await
    }
    async fn to_action<'a>(&'a self) -> zbus::Result<ActionProxy<'a>> {
        let acc = self.to_accessible().await?;
        if acc
            .get_interfaces()
            .await?
            .contains(&ActionProxy::INTERFACE.to_string())
        {
            // you can use self here since converting to accessible does not change the internal
            // variables
            return ActionProxy::builder(self.connection())
                .destination(self.destination())?
                .path(self.path())?
                .build()
                .await;
        }
        Err(Error::InterfaceNotFound)
    }
    async fn to_application<'a>(&'a self) -> zbus::Result<ApplicationProxy<'a>> {
        let acc = self.to_accessible().await?;
        if acc.get_interfaces().await?.contains(Interface::Application) {
            // you can use self here since converting to accessible does not change the internal
            // variables
            return ApplicationProxy::builder(self.connection())
                .destination(self.destination())?
                .path(self.path())?
                .build()
                .await;
        }
        Err(Error::InterfaceNotFound)
    }
    async fn to_collection<'a>(&'a self) -> zbus::Result<CollectionProxy<'a>> {
        let acc = self.to_accessible().await?;
        if acc.get_interfaces().await?.contains(Interface::Collection) {
            // you can use self here since converting to accessible does not change the internal
            // variables
            return CollectionProxy::builder(self.connection())
                .destination(self.destination())?
                .path(self.path())?
                .build()
                .await;
        }
        Err(Error::InterfaceNotFound)
    }
    async fn to_component<'a>(&'a self) -> zbus::Result<ComponentProxy<'a>> {
        let acc = self.to_accessible().await?;
        if acc.get_interfaces().await?.contains(Interface::Component) {
            // you can use self here since converting to accessible does not change the internal
            // variables
            return ComponentProxy::builder(self.connection())
                .destination(self.destination())?
                .path(self.path())?
                .build()
                .await;
        }
        Err(Error::InterfaceNotFound)
    }
    async fn to_document<'a>(&'a self) -> zbus::Result<DocumentProxy<'a>> {
        let acc = self.to_accessible().await?;
        if acc.get_interfaces().await?.contains(Interface::Document) {
            // you can use self here since converting to accessible does not change the internal
            // variables
            return DocumentProxy::builder(self.connection())
                .destination(self.destination())?
                .path(self.path())?
                .build()
                .await;
        }
        Err(Error::InterfaceNotFound)
    }
    async fn to_hypertext<'a>(&'a self) -> zbus::Result<HypertextProxy<'a>> {
        let acc = self.to_accessible().await?;
        if acc.get_interfaces().await?.contains(Interface::Hypertext) {
            // you can use self here since converting to accessible does not change the internal
            // variables
            return HypertextProxy::builder(self.connection())
                .destination(self.destination())?
                .path(self.path())?
                .build()
                .await;
        }
        Err(Error::InterfaceNotFound)
    }
    async fn to_hyperlink<'a>(&'a self) -> zbus::Result<HyperlinkProxy<'a>> {
        let acc = self.to_accessible().await?;
        if acc.get_interfaces().await?.contains(Interface::Hyperlink) {
            // you can use self here since converting to accessible does not change the internal
            // variables
            return HyperlinkProxy::builder(self.connection())
                .destination(self.destination())?
                .path(self.path())?
                .build()
                .await;
        }
        Err(Error::InterfaceNotFound)
    }
    async fn to_image<'a>(&'a self) -> zbus::Result<ImageProxy<'a>> {
        let acc = self.to_accessible().await?;
        if acc.get_interfaces().await?.contains(Interface::Image) {
            // you can use self here since converting to accessible does not change the internal
            // variables
            return ImageProxy::builder(self.connection())
                .destination(self.destination())?
                .path(self.path())?
                .build()
                .await;
        }
        Err(Error::InterfaceNotFound)
    }
    async fn to_selection<'a>(&'a self) -> zbus::Result<SelectionProxy<'a>> {
        let acc = self.to_accessible().await?;
        if acc.get_interfaces().await?.contains(Interface::Selection) {
            // you can use self here since converting to accessible does not change the internal
            // variables
            return SelectionProxy::builder(self.connection())
                .destination(self.destination())?
                .path(self.path())?
                .build()
                .await;
        }
        Err(Error::InterfaceNotFound)
    }
    async fn to_table<'a>(&'a self) -> zbus::Result<TableProxy<'a>> {
        let acc = self.to_accessible().await?;
        if acc.get_interfaces().await?.contains(Interface::Table) {
            // you can use self here since converting to accessible does not change the internal
            // variables
            return TableProxy::builder(self.connection())
                .destination(self.destination())?
                .path(self.path())?
                .build()
                .await;
        }
        Err(Error::InterfaceNotFound)
    }
    async fn to_table_cell<'a>(&'a self) -> zbus::Result<TableCellProxy<'a>> {
        let acc = self.to_accessible().await?;
        if acc.get_interfaces().await?.contains(Interface::TableCell) {
            // you can use self here since converting to accessible does not change the internal
            // variables
            return TableCellProxy::builder(self.connection())
                .destination(self.destination())?
                .path(self.path())?
                .build()
                .await;
        }
        Err(Error::InterfaceNotFound)
    }
    async fn to_text<'a>(&'a self) -> zbus::Result<TextProxy<'a>> {
        let acc = self.to_accessible().await?;
        if acc.get_interfaces().await?.contains(Interface::Text) {
            // you can use self here since converting to accessible does not change the internal
            // variables
            return TextProxy::builder(self.connection())
                .destination(self.destination())?
                .path(self.path())?
                .build()
                .await;
        }
        Err(Error::InterfaceNotFound)
    }
    async fn to_editable_text<'a>(&'a self) -> zbus::Result<EditableTextProxy<'a>> {
        let acc = self.to_accessible().await?;
        if acc
            .get_interfaces()
            .await?
            .contains(Interface::EditableText)
        {
            // you can use self here since converting to accessible does not change the internal
            // variables
            return EditableTextProxy::builder(self.connection())
                .destination(self.destination())?
                .path(self.path())?
                .build()
                .await;
        }
        Err(Error::InterfaceNotFound)
    }
    async fn to_cache<'a>(&'a self) -> zbus::Result<CacheProxy<'a>> {
        let acc = self.to_accessible().await?;
        if acc.get_interfaces().await?.contains(Interface::Cache) {
            // you can use self here since converting to accessible does not change the internal
            // variables
            return CacheProxy::builder(self.connection())
                .destination(self.destination())?
                .path(self.path())?
                .build()
                .await;
        }
        Err(Error::InterfaceNotFound)
    }
    async fn to_value<'a>(&'a self) -> zbus::Result<ValueProxy<'a>> {
        let acc = self.to_accessible().await?;
        if acc.get_interfaces().await?.contains(Interface::Value) {
            // you can use self here since converting to accessible does not change the internal
            // variables
            return ValueProxy::builder(self.connection())
                .destination(self.destination())?
                .path(self.path())?
                .build()
                .await;
        }
        Err(Error::InterfaceNotFound)
    }
    async fn to_registry<'a>(&'a self) -> zbus::Result<RegistryProxy<'a>> {
        let acc = self.to_accessible().await?;
        if acc.get_interfaces().await?.contains(Interface::Registry) {
            // you can use self here since converting to accessible does not change the internal
            // variables
            return RegistryProxy::builder(self.connection())
                .destination(self.destination())?
                .path(self.path())?
                .build()
                .await;
        }
        Err(Error::InterfaceNotFound)
    }
    async fn to_device_event_controller<'a>(
        &'a self,
    ) -> zbus::Result<DeviceEventControllerProxy<'a>> {
        let acc = self.to_accessible().await?;
        if acc
            .get_interfaces()
            .await?
            .contains(Interface::DeviceEventController)
        {
            // you can use self here since converting to accessible does not change the internal
            // variables
            return DeviceEventControllerProxy::builder(self.connection())
                .destination(self.destination())?
                .path(self.path())?
                .build()
                .await;
        }
        Err(Error::InterfaceNotFound)
    }
    async fn to_device_event_listener<'a>(&'a self) -> zbus::Result<DeviceEventListenerProxy<'a>> {
        let acc = self.to_accessible().await?;
        if acc
            .get_interfaces()
            .await?
            .contains(Interface::DeviceEventListener)
        {
            // you can use self here since converting to accessible does not change the internal
            // variables
            return DeviceEventListenerProxy::builder(self.connection())
                .destination(self.destination())?
                .path(self.path())?
                .build()
                .await;
        }
        Err(Error::InterfaceNotFound)
    }
}
#[async_trait]
impl Convertable for EditableTextProxy<'_> {
    /* no guard due to assumption it is always possible */
    async fn to_accessible<'a>(&'a self) -> zbus::Result<AccessibleProxy<'a>> {
        AccessibleProxy::builder(self.connection())
            .destination(self.destination())?
            .path(self.path())?
            .build()
            .await
    }
    async fn to_action<'a>(&'a self) -> zbus::Result<ActionProxy<'a>> {
        let acc = self.to_accessible().await?;
        if acc
            .get_interfaces()
            .await?
            .contains(&ActionProxy::INTERFACE.to_string())
        {
            // you can use self here since converting to accessible does not change the internal
            // variables
            return ActionProxy::builder(self.connection())
                .destination(self.destination())?
                .path(self.path())?
                .build()
                .await;
        }
        Err(Error::InterfaceNotFound)
    }
    async fn to_application<'a>(&'a self) -> zbus::Result<ApplicationProxy<'a>> {
        let acc = self.to_accessible().await?;
        if acc.get_interfaces().await?.contains(Interface::Application) {
            // you can use self here since converting to accessible does not change the internal
            // variables
            return ApplicationProxy::builder(self.connection())
                .destination(self.destination())?
                .path(self.path())?
                .build()
                .await;
        }
        Err(Error::InterfaceNotFound)
    }
    async fn to_collection<'a>(&'a self) -> zbus::Result<CollectionProxy<'a>> {
        let acc = self.to_accessible().await?;
        if acc.get_interfaces().await?.contains(Interface::Collection) {
            // you can use self here since converting to accessible does not change the internal
            // variables
            return CollectionProxy::builder(self.connection())
                .destination(self.destination())?
                .path(self.path())?
                .build()
                .await;
        }
        Err(Error::InterfaceNotFound)
    }
    async fn to_component<'a>(&'a self) -> zbus::Result<ComponentProxy<'a>> {
        let acc = self.to_accessible().await?;
        if acc.get_interfaces().await?.contains(Interface::Component) {
            // you can use self here since converting to accessible does not change the internal
            // variables
            return ComponentProxy::builder(self.connection())
                .destination(self.destination())?
                .path(self.path())?
                .build()
                .await;
        }
        Err(Error::InterfaceNotFound)
    }
    async fn to_document<'a>(&'a self) -> zbus::Result<DocumentProxy<'a>> {
        let acc = self.to_accessible().await?;
        if acc.get_interfaces().await?.contains(Interface::Document) {
            // you can use self here since converting to accessible does not change the internal
            // variables
            return DocumentProxy::builder(self.connection())
                .destination(self.destination())?
                .path(self.path())?
                .build()
                .await;
        }
        Err(Error::InterfaceNotFound)
    }
    async fn to_hypertext<'a>(&'a self) -> zbus::Result<HypertextProxy<'a>> {
        let acc = self.to_accessible().await?;
        if acc.get_interfaces().await?.contains(Interface::Hypertext) {
            // you can use self here since converting to accessible does not change the internal
            // variables
            return HypertextProxy::builder(self.connection())
                .destination(self.destination())?
                .path(self.path())?
                .build()
                .await;
        }
        Err(Error::InterfaceNotFound)
    }
    async fn to_hyperlink<'a>(&'a self) -> zbus::Result<HyperlinkProxy<'a>> {
        let acc = self.to_accessible().await?;
        if acc.get_interfaces().await?.contains(Interface::Hyperlink) {
            // you can use self here since converting to accessible does not change the internal
            // variables
            return HyperlinkProxy::builder(self.connection())
                .destination(self.destination())?
                .path(self.path())?
                .build()
                .await;
        }
        Err(Error::InterfaceNotFound)
    }
    async fn to_image<'a>(&'a self) -> zbus::Result<ImageProxy<'a>> {
        let acc = self.to_accessible().await?;
        if acc.get_interfaces().await?.contains(Interface::Image) {
            // you can use self here since converting to accessible does not change the internal
            // variables
            return ImageProxy::builder(self.connection())
                .destination(self.destination())?
                .path(self.path())?
                .build()
                .await;
        }
        Err(Error::InterfaceNotFound)
    }
    async fn to_selection<'a>(&'a self) -> zbus::Result<SelectionProxy<'a>> {
        let acc = self.to_accessible().await?;
        if acc.get_interfaces().await?.contains(Interface::Selection) {
            // you can use self here since converting to accessible does not change the internal
            // variables
            return SelectionProxy::builder(self.connection())
                .destination(self.destination())?
                .path(self.path())?
                .build()
                .await;
        }
        Err(Error::InterfaceNotFound)
    }
    async fn to_table<'a>(&'a self) -> zbus::Result<TableProxy<'a>> {
        let acc = self.to_accessible().await?;
        if acc.get_interfaces().await?.contains(Interface::Table) {
            // you can use self here since converting to accessible does not change the internal
            // variables
            return TableProxy::builder(self.connection())
                .destination(self.destination())?
                .path(self.path())?
                .build()
                .await;
        }
        Err(Error::InterfaceNotFound)
    }
    async fn to_table_cell<'a>(&'a self) -> zbus::Result<TableCellProxy<'a>> {
        let acc = self.to_accessible().await?;
        if acc.get_interfaces().await?.contains(Interface::TableCell) {
            // you can use self here since converting to accessible does not change the internal
            // variables
            return TableCellProxy::builder(self.connection())
                .destination(self.destination())?
                .path(self.path())?
                .build()
                .await;
        }
        Err(Error::InterfaceNotFound)
    }
    async fn to_text<'a>(&'a self) -> zbus::Result<TextProxy<'a>> {
        let acc = self.to_accessible().await?;
        if acc.get_interfaces().await?.contains(Interface::Text) {
            // you can use self here since converting to accessible does not change the internal
            // variables
            return TextProxy::builder(self.connection())
                .destination(self.destination())?
                .path(self.path())?
                .build()
                .await;
        }
        Err(Error::InterfaceNotFound)
    }
    async fn to_editable_text<'a>(&'a self) -> zbus::Result<EditableTextProxy<'a>> {
        let acc = self.to_accessible().await?;
        if acc
            .get_interfaces()
            .await?
            .contains(Interface::EditableText)
        {
            // you can use self here since converting to accessible does not change the internal
            // variables
            return EditableTextProxy::builder(self.connection())
                .destination(self.destination())?
                .path(self.path())?
                .build()
                .await;
        }
        Err(Error::InterfaceNotFound)
    }
    async fn to_cache<'a>(&'a self) -> zbus::Result<CacheProxy<'a>> {
        let acc = self.to_accessible().await?;
        if acc.get_interfaces().await?.contains(Interface::Cache) {
            // you can use self here since converting to accessible does not change the internal
            // variables
            return CacheProxy::builder(self.connection())
                .destination(self.destination())?
                .path(self.path())?
                .build()
                .await;
        }
        Err(Error::InterfaceNotFound)
    }
    async fn to_value<'a>(&'a self) -> zbus::Result<ValueProxy<'a>> {
        let acc = self.to_accessible().await?;
        if acc.get_interfaces().await?.contains(Interface::Value) {
            // you can use self here since converting to accessible does not change the internal
            // variables
            return ValueProxy::builder(self.connection())
                .destination(self.destination())?
                .path(self.path())?
                .build()
                .await;
        }
        Err(Error::InterfaceNotFound)
    }
    async fn to_registry<'a>(&'a self) -> zbus::Result<RegistryProxy<'a>> {
        let acc = self.to_accessible().await?;
        if acc.get_interfaces().await?.contains(Interface::Registry) {
            // you can use self here since converting to accessible does not change the internal
            // variables
            return RegistryProxy::builder(self.connection())
                .destination(self.destination())?
                .path(self.path())?
                .build()
                .await;
        }
        Err(Error::InterfaceNotFound)
    }
    async fn to_device_event_controller<'a>(
        &'a self,
    ) -> zbus::Result<DeviceEventControllerProxy<'a>> {
        let acc = self.to_accessible().await?;
        if acc
            .get_interfaces()
            .await?
            .contains(Interface::DeviceEventController)
        {
            // you can use self here since converting to accessible does not change the internal
            // variables
            return DeviceEventControllerProxy::builder(self.connection())
                .destination(self.destination())?
                .path(self.path())?
                .build()
                .await;
        }
        Err(Error::InterfaceNotFound)
    }
    async fn to_device_event_listener<'a>(&'a self) -> zbus::Result<DeviceEventListenerProxy<'a>> {
        let acc = self.to_accessible().await?;
        if acc
            .get_interfaces()
            .await?
            .contains(Interface::DeviceEventListener)
        {
            // you can use self here since converting to accessible does not change the internal
            // variables
            return DeviceEventListenerProxy::builder(self.connection())
                .destination(self.destination())?
                .path(self.path())?
                .build()
                .await;
        }
        Err(Error::InterfaceNotFound)
    }
}
#[async_trait]
impl Convertable for HyperlinkProxy<'_> {
    /* no guard due to assumption it is always possible */
    async fn to_accessible<'a>(&'a self) -> zbus::Result<AccessibleProxy<'a>> {
        AccessibleProxy::builder(self.connection())
            .destination(self.destination())?
            .path(self.path())?
            .build()
            .await
    }
    async fn to_action<'a>(&'a self) -> zbus::Result<ActionProxy<'a>> {
        let acc = self.to_accessible().await?;
        if acc
            .get_interfaces()
            .await?
            .contains(&ActionProxy::INTERFACE.to_string())
        {
            // you can use self here since converting to accessible does not change the internal
            // variables
            return ActionProxy::builder(self.connection())
                .destination(self.destination())?
                .path(self.path())?
                .build()
                .await;
        }
        Err(Error::InterfaceNotFound)
    }
    async fn to_application<'a>(&'a self) -> zbus::Result<ApplicationProxy<'a>> {
        let acc = self.to_accessible().await?;
        if acc.get_interfaces().await?.contains(Interface::Application) {
            // you can use self here since converting to accessible does not change the internal
            // variables
            return ApplicationProxy::builder(self.connection())
                .destination(self.destination())?
                .path(self.path())?
                .build()
                .await;
        }
        Err(Error::InterfaceNotFound)
    }
    async fn to_collection<'a>(&'a self) -> zbus::Result<CollectionProxy<'a>> {
        let acc = self.to_accessible().await?;
        if acc.get_interfaces().await?.contains(Interface::Collection) {
            // you can use self here since converting to accessible does not change the internal
            // variables
            return CollectionProxy::builder(self.connection())
                .destination(self.destination())?
                .path(self.path())?
                .build()
                .await;
        }
        Err(Error::InterfaceNotFound)
    }
    async fn to_component<'a>(&'a self) -> zbus::Result<ComponentProxy<'a>> {
        let acc = self.to_accessible().await?;
        if acc.get_interfaces().await?.contains(Interface::Component) {
            // you can use self here since converting to accessible does not change the internal
            // variables
            return ComponentProxy::builder(self.connection())
                .destination(self.destination())?
                .path(self.path())?
                .build()
                .await;
        }
        Err(Error::InterfaceNotFound)
    }
    async fn to_document<'a>(&'a self) -> zbus::Result<DocumentProxy<'a>> {
        let acc = self.to_accessible().await?;
        if acc.get_interfaces().await?.contains(Interface::Document) {
            // you can use self here since converting to accessible does not change the internal
            // variables
            return DocumentProxy::builder(self.connection())
                .destination(self.destination())?
                .path(self.path())?
                .build()
                .await;
        }
        Err(Error::InterfaceNotFound)
    }
    async fn to_hypertext<'a>(&'a self) -> zbus::Result<HypertextProxy<'a>> {
        let acc = self.to_accessible().await?;
        if acc.get_interfaces().await?.contains(Interface::Hypertext) {
            // you can use self here since converting to accessible does not change the internal
            // variables
            return HypertextProxy::builder(self.connection())
                .destination(self.destination())?
                .path(self.path())?
                .build()
                .await;
        }
        Err(Error::InterfaceNotFound)
    }
    async fn to_hyperlink<'a>(&'a self) -> zbus::Result<HyperlinkProxy<'a>> {
        let acc = self.to_accessible().await?;
        if acc.get_interfaces().await?.contains(Interface::Hyperlink) {
            // you can use self here since converting to accessible does not change the internal
            // variables
            return HyperlinkProxy::builder(self.connection())
                .destination(self.destination())?
                .path(self.path())?
                .build()
                .await;
        }
        Err(Error::InterfaceNotFound)
    }
    async fn to_image<'a>(&'a self) -> zbus::Result<ImageProxy<'a>> {
        let acc = self.to_accessible().await?;
        if acc.get_interfaces().await?.contains(Interface::Image) {
            // you can use self here since converting to accessible does not change the internal
            // variables
            return ImageProxy::builder(self.connection())
                .destination(self.destination())?
                .path(self.path())?
                .build()
                .await;
        }
        Err(Error::InterfaceNotFound)
    }
    async fn to_selection<'a>(&'a self) -> zbus::Result<SelectionProxy<'a>> {
        let acc = self.to_accessible().await?;
        if acc.get_interfaces().await?.contains(Interface::Selection) {
            // you can use self here since converting to accessible does not change the internal
            // variables
            return SelectionProxy::builder(self.connection())
                .destination(self.destination())?
                .path(self.path())?
                .build()
                .await;
        }
        Err(Error::InterfaceNotFound)
    }
    async fn to_table<'a>(&'a self) -> zbus::Result<TableProxy<'a>> {
        let acc = self.to_accessible().await?;
        if acc.get_interfaces().await?.contains(Interface::Table) {
            // you can use self here since converting to accessible does not change the internal
            // variables
            return TableProxy::builder(self.connection())
                .destination(self.destination())?
                .path(self.path())?
                .build()
                .await;
        }
        Err(Error::InterfaceNotFound)
    }
    async fn to_table_cell<'a>(&'a self) -> zbus::Result<TableCellProxy<'a>> {
        let acc = self.to_accessible().await?;
        if acc.get_interfaces().await?.contains(Interface::TableCell) {
            // you can use self here since converting to accessible does not change the internal
            // variables
            return TableCellProxy::builder(self.connection())
                .destination(self.destination())?
                .path(self.path())?
                .build()
                .await;
        }
        Err(Error::InterfaceNotFound)
    }
    async fn to_text<'a>(&'a self) -> zbus::Result<TextProxy<'a>> {
        let acc = self.to_accessible().await?;
        if acc.get_interfaces().await?.contains(Interface::Text) {
            // you can use self here since converting to accessible does not change the internal
            // variables
            return TextProxy::builder(self.connection())
                .destination(self.destination())?
                .path(self.path())?
                .build()
                .await;
        }
        Err(Error::InterfaceNotFound)
    }
    async fn to_editable_text<'a>(&'a self) -> zbus::Result<EditableTextProxy<'a>> {
        let acc = self.to_accessible().await?;
        if acc
            .get_interfaces()
            .await?
            .contains(Interface::EditableText)
        {
            // you can use self here since converting to accessible does not change the internal
            // variables
            return EditableTextProxy::builder(self.connection())
                .destination(self.destination())?
                .path(self.path())?
                .build()
                .await;
        }
        Err(Error::InterfaceNotFound)
    }
    async fn to_cache<'a>(&'a self) -> zbus::Result<CacheProxy<'a>> {
        let acc = self.to_accessible().await?;
        if acc.get_interfaces().await?.contains(Interface::Cache) {
            // you can use self here since converting to accessible does not change the internal
            // variables
            return CacheProxy::builder(self.connection())
                .destination(self.destination())?
                .path(self.path())?
                .build()
                .await;
        }
        Err(Error::InterfaceNotFound)
    }
    async fn to_value<'a>(&'a self) -> zbus::Result<ValueProxy<'a>> {
        let acc = self.to_accessible().await?;
        if acc.get_interfaces().await?.contains(Interface::Value) {
            // you can use self here since converting to accessible does not change the internal
            // variables
            return ValueProxy::builder(self.connection())
                .destination(self.destination())?
                .path(self.path())?
                .build()
                .await;
        }
        Err(Error::InterfaceNotFound)
    }
    async fn to_registry<'a>(&'a self) -> zbus::Result<RegistryProxy<'a>> {
        let acc = self.to_accessible().await?;
        if acc.get_interfaces().await?.contains(Interface::Registry) {
            // you can use self here since converting to accessible does not change the internal
            // variables
            return RegistryProxy::builder(self.connection())
                .destination(self.destination())?
                .path(self.path())?
                .build()
                .await;
        }
        Err(Error::InterfaceNotFound)
    }
    async fn to_device_event_controller<'a>(
        &'a self,
    ) -> zbus::Result<DeviceEventControllerProxy<'a>> {
        let acc = self.to_accessible().await?;
        if acc
            .get_interfaces()
            .await?
            .contains(Interface::DeviceEventController)
        {
            // you can use self here since converting to accessible does not change the internal
            // variables
            return DeviceEventControllerProxy::builder(self.connection())
                .destination(self.destination())?
                .path(self.path())?
                .build()
                .await;
        }
        Err(Error::InterfaceNotFound)
    }
    async fn to_device_event_listener<'a>(&'a self) -> zbus::Result<DeviceEventListenerProxy<'a>> {
        let acc = self.to_accessible().await?;
        if acc
            .get_interfaces()
            .await?
            .contains(Interface::DeviceEventListener)
        {
            // you can use self here since converting to accessible does not change the internal
            // variables
            return DeviceEventListenerProxy::builder(self.connection())
                .destination(self.destination())?
                .path(self.path())?
                .build()
                .await;
        }
        Err(Error::InterfaceNotFound)
    }
}
#[async_trait]
impl Convertable for HypertextProxy<'_> {
    /* no guard due to assumption it is always possible */
    async fn to_accessible<'a>(&'a self) -> zbus::Result<AccessibleProxy<'a>> {
        AccessibleProxy::builder(self.connection())
            .destination(self.destination())?
            .path(self.path())?
            .build()
            .await
    }
    async fn to_action<'a>(&'a self) -> zbus::Result<ActionProxy<'a>> {
        let acc = self.to_accessible().await?;
        if acc
            .get_interfaces()
            .await?
            .contains(&ActionProxy::INTERFACE.to_string())
        {
            // you can use self here since converting to accessible does not change the internal
            // variables
            return ActionProxy::builder(self.connection())
                .destination(self.destination())?
                .path(self.path())?
                .build()
                .await;
        }
        Err(Error::InterfaceNotFound)
    }
    async fn to_application<'a>(&'a self) -> zbus::Result<ApplicationProxy<'a>> {
        let acc = self.to_accessible().await?;
        if acc.get_interfaces().await?.contains(Interface::Application) {
            // you can use self here since converting to accessible does not change the internal
            // variables
            return ApplicationProxy::builder(self.connection())
                .destination(self.destination())?
                .path(self.path())?
                .build()
                .await;
        }
        Err(Error::InterfaceNotFound)
    }
    async fn to_collection<'a>(&'a self) -> zbus::Result<CollectionProxy<'a>> {
        let acc = self.to_accessible().await?;
        if acc.get_interfaces().await?.contains(Interface::Collection) {
            // you can use self here since converting to accessible does not change the internal
            // variables
            return CollectionProxy::builder(self.connection())
                .destination(self.destination())?
                .path(self.path())?
                .build()
                .await;
        }
        Err(Error::InterfaceNotFound)
    }
    async fn to_component<'a>(&'a self) -> zbus::Result<ComponentProxy<'a>> {
        let acc = self.to_accessible().await?;
        if acc.get_interfaces().await?.contains(Interface::Component) {
            // you can use self here since converting to accessible does not change the internal
            // variables
            return ComponentProxy::builder(self.connection())
                .destination(self.destination())?
                .path(self.path())?
                .build()
                .await;
        }
        Err(Error::InterfaceNotFound)
    }
    async fn to_document<'a>(&'a self) -> zbus::Result<DocumentProxy<'a>> {
        let acc = self.to_accessible().await?;
        if acc.get_interfaces().await?.contains(Interface::Document) {
            // you can use self here since converting to accessible does not change the internal
            // variables
            return DocumentProxy::builder(self.connection())
                .destination(self.destination())?
                .path(self.path())?
                .build()
                .await;
        }
        Err(Error::InterfaceNotFound)
    }
    async fn to_hypertext<'a>(&'a self) -> zbus::Result<HypertextProxy<'a>> {
        let acc = self.to_accessible().await?;
        if acc.get_interfaces().await?.contains(Interface::Hypertext) {
            // you can use self here since converting to accessible does not change the internal
            // variables
            return HypertextProxy::builder(self.connection())
                .destination(self.destination())?
                .path(self.path())?
                .build()
                .await;
        }
        Err(Error::InterfaceNotFound)
    }
    async fn to_hyperlink<'a>(&'a self) -> zbus::Result<HyperlinkProxy<'a>> {
        let acc = self.to_accessible().await?;
        if acc.get_interfaces().await?.contains(Interface::Hyperlink) {
            // you can use self here since converting to accessible does not change the internal
            // variables
            return HyperlinkProxy::builder(self.connection())
                .destination(self.destination())?
                .path(self.path())?
                .build()
                .await;
        }
        Err(Error::InterfaceNotFound)
    }
    async fn to_image<'a>(&'a self) -> zbus::Result<ImageProxy<'a>> {
        let acc = self.to_accessible().await?;
        if acc.get_interfaces().await?.contains(Interface::Image) {
            // you can use self here since converting to accessible does not change the internal
            // variables
            return ImageProxy::builder(self.connection())
                .destination(self.destination())?
                .path(self.path())?
                .build()
                .await;
        }
        Err(Error::InterfaceNotFound)
    }
    async fn to_selection<'a>(&'a self) -> zbus::Result<SelectionProxy<'a>> {
        let acc = self.to_accessible().await?;
        if acc.get_interfaces().await?.contains(Interface::Selection) {
            // you can use self here since converting to accessible does not change the internal
            // variables
            return SelectionProxy::builder(self.connection())
                .destination(self.destination())?
                .path(self.path())?
                .build()
                .await;
        }
        Err(Error::InterfaceNotFound)
    }
    async fn to_table<'a>(&'a self) -> zbus::Result<TableProxy<'a>> {
        let acc = self.to_accessible().await?;
        if acc.get_interfaces().await?.contains(Interface::Table) {
            // you can use self here since converting to accessible does not change the internal
            // variables
            return TableProxy::builder(self.connection())
                .destination(self.destination())?
                .path(self.path())?
                .build()
                .await;
        }
        Err(Error::InterfaceNotFound)
    }
    async fn to_table_cell<'a>(&'a self) -> zbus::Result<TableCellProxy<'a>> {
        let acc = self.to_accessible().await?;
        if acc.get_interfaces().await?.contains(Interface::TableCell) {
            // you can use self here since converting to accessible does not change the internal
            // variables
            return TableCellProxy::builder(self.connection())
                .destination(self.destination())?
                .path(self.path())?
                .build()
                .await;
        }
        Err(Error::InterfaceNotFound)
    }
    async fn to_text<'a>(&'a self) -> zbus::Result<TextProxy<'a>> {
        let acc = self.to_accessible().await?;
        if acc.get_interfaces().await?.contains(Interface::Text) {
            // you can use self here since converting to accessible does not change the internal
            // variables
            return TextProxy::builder(self.connection())
                .destination(self.destination())?
                .path(self.path())?
                .build()
                .await;
        }
        Err(Error::InterfaceNotFound)
    }
    async fn to_editable_text<'a>(&'a self) -> zbus::Result<EditableTextProxy<'a>> {
        let acc = self.to_accessible().await?;
        if acc
            .get_interfaces()
            .await?
            .contains(Interface::EditableText)
        {
            // you can use self here since converting to accessible does not change the internal
            // variables
            return EditableTextProxy::builder(self.connection())
                .destination(self.destination())?
                .path(self.path())?
                .build()
                .await;
        }
        Err(Error::InterfaceNotFound)
    }
    async fn to_cache<'a>(&'a self) -> zbus::Result<CacheProxy<'a>> {
        let acc = self.to_accessible().await?;
        if acc.get_interfaces().await?.contains(Interface::Cache) {
            // you can use self here since converting to accessible does not change the internal
            // variables
            return CacheProxy::builder(self.connection())
                .destination(self.destination())?
                .path(self.path())?
                .build()
                .await;
        }
        Err(Error::InterfaceNotFound)
    }
    async fn to_value<'a>(&'a self) -> zbus::Result<ValueProxy<'a>> {
        let acc = self.to_accessible().await?;
        if acc.get_interfaces().await?.contains(Interface::Value) {
            // you can use self here since converting to accessible does not change the internal
            // variables
            return ValueProxy::builder(self.connection())
                .destination(self.destination())?
                .path(self.path())?
                .build()
                .await;
        }
        Err(Error::InterfaceNotFound)
    }
    async fn to_registry<'a>(&'a self) -> zbus::Result<RegistryProxy<'a>> {
        let acc = self.to_accessible().await?;
        if acc.get_interfaces().await?.contains(Interface::Registry) {
            // you can use self here since converting to accessible does not change the internal
            // variables
            return RegistryProxy::builder(self.connection())
                .destination(self.destination())?
                .path(self.path())?
                .build()
                .await;
        }
        Err(Error::InterfaceNotFound)
    }
    async fn to_device_event_controller<'a>(
        &'a self,
    ) -> zbus::Result<DeviceEventControllerProxy<'a>> {
        let acc = self.to_accessible().await?;
        if acc
            .get_interfaces()
            .await?
            .contains(Interface::DeviceEventController)
        {
            // you can use self here since converting to accessible does not change the internal
            // variables
            return DeviceEventControllerProxy::builder(self.connection())
                .destination(self.destination())?
                .path(self.path())?
                .build()
                .await;
        }
        Err(Error::InterfaceNotFound)
    }
    async fn to_device_event_listener<'a>(&'a self) -> zbus::Result<DeviceEventListenerProxy<'a>> {
        let acc = self.to_accessible().await?;
        if acc
            .get_interfaces()
            .await?
            .contains(Interface::DeviceEventListener)
        {
            // you can use self here since converting to accessible does not change the internal
            // variables
            return DeviceEventListenerProxy::builder(self.connection())
                .destination(self.destination())?
                .path(self.path())?
                .build()
                .await;
        }
        Err(Error::InterfaceNotFound)
    }
}
#[async_trait]
impl Convertable for ImageProxy<'_> {
    /* no guard due to assumption it is always possible */
    async fn to_accessible<'a>(&'a self) -> zbus::Result<AccessibleProxy<'a>> {
        AccessibleProxy::builder(self.connection())
            .destination(self.destination())?
            .path(self.path())?
            .build()
            .await
    }
    async fn to_action<'a>(&'a self) -> zbus::Result<ActionProxy<'a>> {
        let acc = self.to_accessible().await?;
        if acc
            .get_interfaces()
            .await?
            .contains(&ActionProxy::INTERFACE.to_string())
        {
            // you can use self here since converting to accessible does not change the internal
            // variables
            return ActionProxy::builder(self.connection())
                .destination(self.destination())?
                .path(self.path())?
                .build()
                .await;
        }
        Err(Error::InterfaceNotFound)
    }
    async fn to_application<'a>(&'a self) -> zbus::Result<ApplicationProxy<'a>> {
        let acc = self.to_accessible().await?;
        if acc.get_interfaces().await?.contains(Interface::Application) {
            // you can use self here since converting to accessible does not change the internal
            // variables
            return ApplicationProxy::builder(self.connection())
                .destination(self.destination())?
                .path(self.path())?
                .build()
                .await;
        }
        Err(Error::InterfaceNotFound)
    }
    async fn to_collection<'a>(&'a self) -> zbus::Result<CollectionProxy<'a>> {
        let acc = self.to_accessible().await?;
        if acc.get_interfaces().await?.contains(Interface::Collection) {
            // you can use self here since converting to accessible does not change the internal
            // variables
            return CollectionProxy::builder(self.connection())
                .destination(self.destination())?
                .path(self.path())?
                .build()
                .await;
        }
        Err(Error::InterfaceNotFound)
    }
    async fn to_component<'a>(&'a self) -> zbus::Result<ComponentProxy<'a>> {
        let acc = self.to_accessible().await?;
        if acc.get_interfaces().await?.contains(Interface::Component) {
            // you can use self here since converting to accessible does not change the internal
            // variables
            return ComponentProxy::builder(self.connection())
                .destination(self.destination())?
                .path(self.path())?
                .build()
                .await;
        }
        Err(Error::InterfaceNotFound)
    }
    async fn to_document<'a>(&'a self) -> zbus::Result<DocumentProxy<'a>> {
        let acc = self.to_accessible().await?;
        if acc.get_interfaces().await?.contains(Interface::Document) {
            // you can use self here since converting to accessible does not change the internal
            // variables
            return DocumentProxy::builder(self.connection())
                .destination(self.destination())?
                .path(self.path())?
                .build()
                .await;
        }
        Err(Error::InterfaceNotFound)
    }
    async fn to_hypertext<'a>(&'a self) -> zbus::Result<HypertextProxy<'a>> {
        let acc = self.to_accessible().await?;
        if acc.get_interfaces().await?.contains(Interface::Hypertext) {
            // you can use self here since converting to accessible does not change the internal
            // variables
            return HypertextProxy::builder(self.connection())
                .destination(self.destination())?
                .path(self.path())?
                .build()
                .await;
        }
        Err(Error::InterfaceNotFound)
    }
    async fn to_hyperlink<'a>(&'a self) -> zbus::Result<HyperlinkProxy<'a>> {
        let acc = self.to_accessible().await?;
        if acc.get_interfaces().await?.contains(Interface::Hyperlink) {
            // you can use self here since converting to accessible does not change the internal
            // variables
            return HyperlinkProxy::builder(self.connection())
                .destination(self.destination())?
                .path(self.path())?
                .build()
                .await;
        }
        Err(Error::InterfaceNotFound)
    }
    async fn to_image<'a>(&'a self) -> zbus::Result<ImageProxy<'a>> {
        let acc = self.to_accessible().await?;
        if acc.get_interfaces().await?.contains(Interface::Image) {
            // you can use self here since converting to accessible does not change the internal
            // variables
            return ImageProxy::builder(self.connection())
                .destination(self.destination())?
                .path(self.path())?
                .build()
                .await;
        }
        Err(Error::InterfaceNotFound)
    }
    async fn to_selection<'a>(&'a self) -> zbus::Result<SelectionProxy<'a>> {
        let acc = self.to_accessible().await?;
        if acc.get_interfaces().await?.contains(Interface::Selection) {
            // you can use self here since converting to accessible does not change the internal
            // variables
            return SelectionProxy::builder(self.connection())
                .destination(self.destination())?
                .path(self.path())?
                .build()
                .await;
        }
        Err(Error::InterfaceNotFound)
    }
    async fn to_table<'a>(&'a self) -> zbus::Result<TableProxy<'a>> {
        let acc = self.to_accessible().await?;
        if acc.get_interfaces().await?.contains(Interface::Table) {
            // you can use self here since converting to accessible does not change the internal
            // variables
            return TableProxy::builder(self.connection())
                .destination(self.destination())?
                .path(self.path())?
                .build()
                .await;
        }
        Err(Error::InterfaceNotFound)
    }
    async fn to_table_cell<'a>(&'a self) -> zbus::Result<TableCellProxy<'a>> {
        let acc = self.to_accessible().await?;
        if acc.get_interfaces().await?.contains(Interface::TableCell) {
            // you can use self here since converting to accessible does not change the internal
            // variables
            return TableCellProxy::builder(self.connection())
                .destination(self.destination())?
                .path(self.path())?
                .build()
                .await;
        }
        Err(Error::InterfaceNotFound)
    }
    async fn to_text<'a>(&'a self) -> zbus::Result<TextProxy<'a>> {
        let acc = self.to_accessible().await?;
        if acc.get_interfaces().await?.contains(Interface::Text) {
            // you can use self here since converting to accessible does not change the internal
            // variables
            return TextProxy::builder(self.connection())
                .destination(self.destination())?
                .path(self.path())?
                .build()
                .await;
        }
        Err(Error::InterfaceNotFound)
    }
    async fn to_editable_text<'a>(&'a self) -> zbus::Result<EditableTextProxy<'a>> {
        let acc = self.to_accessible().await?;
        if acc
            .get_interfaces()
            .await?
            .contains(Interface::EditableText)
        {
            // you can use self here since converting to accessible does not change the internal
            // variables
            return EditableTextProxy::builder(self.connection())
                .destination(self.destination())?
                .path(self.path())?
                .build()
                .await;
        }
        Err(Error::InterfaceNotFound)
    }
    async fn to_cache<'a>(&'a self) -> zbus::Result<CacheProxy<'a>> {
        let acc = self.to_accessible().await?;
        if acc.get_interfaces().await?.contains(Interface::Cache) {
            // you can use self here since converting to accessible does not change the internal
            // variables
            return CacheProxy::builder(self.connection())
                .destination(self.destination())?
                .path(self.path())?
                .build()
                .await;
        }
        Err(Error::InterfaceNotFound)
    }
    async fn to_value<'a>(&'a self) -> zbus::Result<ValueProxy<'a>> {
        let acc = self.to_accessible().await?;
        if acc.get_interfaces().await?.contains(Interface::Value) {
            // you can use self here since converting to accessible does not change the internal
            // variables
            return ValueProxy::builder(self.connection())
                .destination(self.destination())?
                .path(self.path())?
                .build()
                .await;
        }
        Err(Error::InterfaceNotFound)
    }
    async fn to_registry<'a>(&'a self) -> zbus::Result<RegistryProxy<'a>> {
        let acc = self.to_accessible().await?;
        if acc.get_interfaces().await?.contains(Interface::Registry) {
            // you can use self here since converting to accessible does not change the internal
            // variables
            return RegistryProxy::builder(self.connection())
                .destination(self.destination())?
                .path(self.path())?
                .build()
                .await;
        }
        Err(Error::InterfaceNotFound)
    }
    async fn to_device_event_controller<'a>(
        &'a self,
    ) -> zbus::Result<DeviceEventControllerProxy<'a>> {
        let acc = self.to_accessible().await?;
        if acc
            .get_interfaces()
            .await?
            .contains(Interface::DeviceEventController)
        {
            // you can use self here since converting to accessible does not change the internal
            // variables
            return DeviceEventControllerProxy::builder(self.connection())
                .destination(self.destination())?
                .path(self.path())?
                .build()
                .await;
        }
        Err(Error::InterfaceNotFound)
    }
    async fn to_device_event_listener<'a>(&'a self) -> zbus::Result<DeviceEventListenerProxy<'a>> {
        let acc = self.to_accessible().await?;
        if acc
            .get_interfaces()
            .await?
            .contains(Interface::DeviceEventListener)
        {
            // you can use self here since converting to accessible does not change the internal
            // variables
            return DeviceEventListenerProxy::builder(self.connection())
                .destination(self.destination())?
                .path(self.path())?
                .build()
                .await;
        }
        Err(Error::InterfaceNotFound)
    }
}
#[async_trait]
impl Convertable for TextProxy<'_> {
    /* no guard due to assumption it is always possible */
    async fn to_accessible<'a>(&'a self) -> zbus::Result<AccessibleProxy<'a>> {
        AccessibleProxy::builder(self.connection())
            .destination(self.destination())?
            .path(self.path())?
            .build()
            .await
    }
    async fn to_action<'a>(&'a self) -> zbus::Result<ActionProxy<'a>> {
        let acc = self.to_accessible().await?;
        if acc
            .get_interfaces()
            .await?
            .contains(&ActionProxy::INTERFACE.to_string())
        {
            // you can use self here since converting to accessible does not change the internal
            // variables
            return ActionProxy::builder(self.connection())
                .destination(self.destination())?
                .path(self.path())?
                .build()
                .await;
        }
        Err(Error::InterfaceNotFound)
    }
    async fn to_application<'a>(&'a self) -> zbus::Result<ApplicationProxy<'a>> {
        let acc = self.to_accessible().await?;
        if acc.get_interfaces().await?.contains(Interface::Application) {
            // you can use self here since converting to accessible does not change the internal
            // variables
            return ApplicationProxy::builder(self.connection())
                .destination(self.destination())?
                .path(self.path())?
                .build()
                .await;
        }
        Err(Error::InterfaceNotFound)
    }
    async fn to_collection<'a>(&'a self) -> zbus::Result<CollectionProxy<'a>> {
        let acc = self.to_accessible().await?;
        if acc.get_interfaces().await?.contains(Interface::Collection) {
            // you can use self here since converting to accessible does not change the internal
            // variables
            return CollectionProxy::builder(self.connection())
                .destination(self.destination())?
                .path(self.path())?
                .build()
                .await;
        }
        Err(Error::InterfaceNotFound)
    }
    async fn to_component<'a>(&'a self) -> zbus::Result<ComponentProxy<'a>> {
        let acc = self.to_accessible().await?;
        if acc.get_interfaces().await?.contains(Interface::Component) {
            // you can use self here since converting to accessible does not change the internal
            // variables
            return ComponentProxy::builder(self.connection())
                .destination(self.destination())?
                .path(self.path())?
                .build()
                .await;
        }
        Err(Error::InterfaceNotFound)
    }
    async fn to_document<'a>(&'a self) -> zbus::Result<DocumentProxy<'a>> {
        let acc = self.to_accessible().await?;
        if acc.get_interfaces().await?.contains(Interface::Document) {
            // you can use self here since converting to accessible does not change the internal
            // variables
            return DocumentProxy::builder(self.connection())
                .destination(self.destination())?
                .path(self.path())?
                .build()
                .await;
        }
        Err(Error::InterfaceNotFound)
    }
    async fn to_hypertext<'a>(&'a self) -> zbus::Result<HypertextProxy<'a>> {
        let acc = self.to_accessible().await?;
        if acc.get_interfaces().await?.contains(Interface::Hypertext) {
            // you can use self here since converting to accessible does not change the internal
            // variables
            return HypertextProxy::builder(self.connection())
                .destination(self.destination())?
                .path(self.path())?
                .build()
                .await;
        }
        Err(Error::InterfaceNotFound)
    }
    async fn to_hyperlink<'a>(&'a self) -> zbus::Result<HyperlinkProxy<'a>> {
        let acc = self.to_accessible().await?;
        if acc.get_interfaces().await?.contains(Interface::Hyperlink) {
            // you can use self here since converting to accessible does not change the internal
            // variables
            return HyperlinkProxy::builder(self.connection())
                .destination(self.destination())?
                .path(self.path())?
                .build()
                .await;
        }
        Err(Error::InterfaceNotFound)
    }
    async fn to_image<'a>(&'a self) -> zbus::Result<ImageProxy<'a>> {
        let acc = self.to_accessible().await?;
        if acc.get_interfaces().await?.contains(Interface::Image) {
            // you can use self here since converting to accessible does not change the internal
            // variables
            return ImageProxy::builder(self.connection())
                .destination(self.destination())?
                .path(self.path())?
                .build()
                .await;
        }
        Err(Error::InterfaceNotFound)
    }
    async fn to_selection<'a>(&'a self) -> zbus::Result<SelectionProxy<'a>> {
        let acc = self.to_accessible().await?;
        if acc.get_interfaces().await?.contains(Interface::Selection) {
            // you can use self here since converting to accessible does not change the internal
            // variables
            return SelectionProxy::builder(self.connection())
                .destination(self.destination())?
                .path(self.path())?
                .build()
                .await;
        }
        Err(Error::InterfaceNotFound)
    }
    async fn to_table<'a>(&'a self) -> zbus::Result<TableProxy<'a>> {
        let acc = self.to_accessible().await?;
        if acc.get_interfaces().await?.contains(Interface::Table) {
            // you can use self here since converting to accessible does not change the internal
            // variables
            return TableProxy::builder(self.connection())
                .destination(self.destination())?
                .path(self.path())?
                .build()
                .await;
        }
        Err(Error::InterfaceNotFound)
    }
    async fn to_table_cell<'a>(&'a self) -> zbus::Result<TableCellProxy<'a>> {
        let acc = self.to_accessible().await?;
        if acc.get_interfaces().await?.contains(Interface::TableCell) {
            // you can use self here since converting to accessible does not change the internal
            // variables
            return TableCellProxy::builder(self.connection())
                .destination(self.destination())?
                .path(self.path())?
                .build()
                .await;
        }
        Err(Error::InterfaceNotFound)
    }
    async fn to_text<'a>(&'a self) -> zbus::Result<TextProxy<'a>> {
        let acc = self.to_accessible().await?;
        if acc.get_interfaces().await?.contains(Interface::Text) {
            // you can use self here since converting to accessible does not change the internal
            // variables
            return TextProxy::builder(self.connection())
                .destination(self.destination())?
                .path(self.path())?
                .build()
                .await;
        }
        Err(Error::InterfaceNotFound)
    }
    async fn to_editable_text<'a>(&'a self) -> zbus::Result<EditableTextProxy<'a>> {
        let acc = self.to_accessible().await?;
        if acc
            .get_interfaces()
            .await?
            .contains(Interface::EditableText)
        {
            // you can use self here since converting to accessible does not change the internal
            // variables
            return EditableTextProxy::builder(self.connection())
                .destination(self.destination())?
                .path(self.path())?
                .build()
                .await;
        }
        Err(Error::InterfaceNotFound)
    }
    async fn to_cache<'a>(&'a self) -> zbus::Result<CacheProxy<'a>> {
        let acc = self.to_accessible().await?;
        if acc.get_interfaces().await?.contains(Interface::Cache) {
            // you can use self here since converting to accessible does not change the internal
            // variables
            return CacheProxy::builder(self.connection())
                .destination(self.destination())?
                .path(self.path())?
                .build()
                .await;
        }
        Err(Error::InterfaceNotFound)
    }
    async fn to_value<'a>(&'a self) -> zbus::Result<ValueProxy<'a>> {
        let acc = self.to_accessible().await?;
        if acc.get_interfaces().await?.contains(Interface::Value) {
            // you can use self here since converting to accessible does not change the internal
            // variables
            return ValueProxy::builder(self.connection())
                .destination(self.destination())?
                .path(self.path())?
                .build()
                .await;
        }
        Err(Error::InterfaceNotFound)
    }
    async fn to_registry<'a>(&'a self) -> zbus::Result<RegistryProxy<'a>> {
        let acc = self.to_accessible().await?;
        if acc.get_interfaces().await?.contains(Interface::Registry) {
            // you can use self here since converting to accessible does not change the internal
            // variables
            return RegistryProxy::builder(self.connection())
                .destination(self.destination())?
                .path(self.path())?
                .build()
                .await;
        }
        Err(Error::InterfaceNotFound)
    }
    async fn to_device_event_controller<'a>(
        &'a self,
    ) -> zbus::Result<DeviceEventControllerProxy<'a>> {
        let acc = self.to_accessible().await?;
        if acc
            .get_interfaces()
            .await?
            .contains(Interface::DeviceEventController)
        {
            // you can use self here since converting to accessible does not change the internal
            // variables
            return DeviceEventControllerProxy::builder(self.connection())
                .destination(self.destination())?
                .path(self.path())?
                .build()
                .await;
        }
        Err(Error::InterfaceNotFound)
    }
    async fn to_device_event_listener<'a>(&'a self) -> zbus::Result<DeviceEventListenerProxy<'a>> {
        let acc = self.to_accessible().await?;
        if acc
            .get_interfaces()
            .await?
            .contains(Interface::DeviceEventListener)
        {
            // you can use self here since converting to accessible does not change the internal
            // variables
            return DeviceEventListenerProxy::builder(self.connection())
                .destination(self.destination())?
                .path(self.path())?
                .build()
                .await;
        }
        Err(Error::InterfaceNotFound)
    }
}
#[async_trait]
impl Convertable for TableProxy<'_> {
    /* no guard due to assumption it is always possible */
    async fn to_accessible<'a>(&'a self) -> zbus::Result<AccessibleProxy<'a>> {
        AccessibleProxy::builder(self.connection())
            .destination(self.destination())?
            .path(self.path())?
            .build()
            .await
    }
    async fn to_action<'a>(&'a self) -> zbus::Result<ActionProxy<'a>> {
        let acc = self.to_accessible().await?;
        if acc
            .get_interfaces()
            .await?
            .contains(&ActionProxy::INTERFACE.to_string())
        {
            // you can use self here since converting to accessible does not change the internal
            // variables
            return ActionProxy::builder(self.connection())
                .destination(self.destination())?
                .path(self.path())?
                .build()
                .await;
        }
        Err(Error::InterfaceNotFound)
    }
    async fn to_application<'a>(&'a self) -> zbus::Result<ApplicationProxy<'a>> {
        let acc = self.to_accessible().await?;
        if acc.get_interfaces().await?.contains(Interface::Application) {
            // you can use self here since converting to accessible does not change the internal
            // variables
            return ApplicationProxy::builder(self.connection())
                .destination(self.destination())?
                .path(self.path())?
                .build()
                .await;
        }
        Err(Error::InterfaceNotFound)
    }
    async fn to_collection<'a>(&'a self) -> zbus::Result<CollectionProxy<'a>> {
        let acc = self.to_accessible().await?;
        if acc.get_interfaces().await?.contains(Interface::Collection) {
            // you can use self here since converting to accessible does not change the internal
            // variables
            return CollectionProxy::builder(self.connection())
                .destination(self.destination())?
                .path(self.path())?
                .build()
                .await;
        }
        Err(Error::InterfaceNotFound)
    }
    async fn to_component<'a>(&'a self) -> zbus::Result<ComponentProxy<'a>> {
        let acc = self.to_accessible().await?;
        if acc.get_interfaces().await?.contains(Interface::Component) {
            // you can use self here since converting to accessible does not change the internal
            // variables
            return ComponentProxy::builder(self.connection())
                .destination(self.destination())?
                .path(self.path())?
                .build()
                .await;
        }
        Err(Error::InterfaceNotFound)
    }
    async fn to_document<'a>(&'a self) -> zbus::Result<DocumentProxy<'a>> {
        let acc = self.to_accessible().await?;
        if acc.get_interfaces().await?.contains(Interface::Document) {
            // you can use self here since converting to accessible does not change the internal
            // variables
            return DocumentProxy::builder(self.connection())
                .destination(self.destination())?
                .path(self.path())?
                .build()
                .await;
        }
        Err(Error::InterfaceNotFound)
    }
    async fn to_hypertext<'a>(&'a self) -> zbus::Result<HypertextProxy<'a>> {
        let acc = self.to_accessible().await?;
        if acc.get_interfaces().await?.contains(Interface::Hypertext) {
            // you can use self here since converting to accessible does not change the internal
            // variables
            return HypertextProxy::builder(self.connection())
                .destination(self.destination())?
                .path(self.path())?
                .build()
                .await;
        }
        Err(Error::InterfaceNotFound)
    }
    async fn to_hyperlink<'a>(&'a self) -> zbus::Result<HyperlinkProxy<'a>> {
        let acc = self.to_accessible().await?;
        if acc.get_interfaces().await?.contains(Interface::Hyperlink) {
            // you can use self here since converting to accessible does not change the internal
            // variables
            return HyperlinkProxy::builder(self.connection())
                .destination(self.destination())?
                .path(self.path())?
                .build()
                .await;
        }
        Err(Error::InterfaceNotFound)
    }
    async fn to_image<'a>(&'a self) -> zbus::Result<ImageProxy<'a>> {
        let acc = self.to_accessible().await?;
        if acc.get_interfaces().await?.contains(Interface::Image) {
            // you can use self here since converting to accessible does not change the internal
            // variables
            return ImageProxy::builder(self.connection())
                .destination(self.destination())?
                .path(self.path())?
                .build()
                .await;
        }
        Err(Error::InterfaceNotFound)
    }
    async fn to_selection<'a>(&'a self) -> zbus::Result<SelectionProxy<'a>> {
        let acc = self.to_accessible().await?;
        if acc.get_interfaces().await?.contains(Interface::Selection) {
            // you can use self here since converting to accessible does not change the internal
            // variables
            return SelectionProxy::builder(self.connection())
                .destination(self.destination())?
                .path(self.path())?
                .build()
                .await;
        }
        Err(Error::InterfaceNotFound)
    }
    async fn to_table<'a>(&'a self) -> zbus::Result<TableProxy<'a>> {
        let acc = self.to_accessible().await?;
        if acc.get_interfaces().await?.contains(Interface::Table) {
            // you can use self here since converting to accessible does not change the internal
            // variables
            return TableProxy::builder(self.connection())
                .destination(self.destination())?
                .path(self.path())?
                .build()
                .await;
        }
        Err(Error::InterfaceNotFound)
    }
    async fn to_table_cell<'a>(&'a self) -> zbus::Result<TableCellProxy<'a>> {
        let acc = self.to_accessible().await?;
        if acc.get_interfaces().await?.contains(Interface::TableCell) {
            // you can use self here since converting to accessible does not change the internal
            // variables
            return TableCellProxy::builder(self.connection())
                .destination(self.destination())?
                .path(self.path())?
                .build()
                .await;
        }
        Err(Error::InterfaceNotFound)
    }
    async fn to_text<'a>(&'a self) -> zbus::Result<TextProxy<'a>> {
        let acc = self.to_accessible().await?;
        if acc.get_interfaces().await?.contains(Interface::Text) {
            // you can use self here since converting to accessible does not change the internal
            // variables
            return TextProxy::builder(self.connection())
                .destination(self.destination())?
                .path(self.path())?
                .build()
                .await;
        }
        Err(Error::InterfaceNotFound)
    }
    async fn to_editable_text<'a>(&'a self) -> zbus::Result<EditableTextProxy<'a>> {
        let acc = self.to_accessible().await?;
        if acc
            .get_interfaces()
            .await?
            .contains(Interface::EditableText)
        {
            // you can use self here since converting to accessible does not change the internal
            // variables
            return EditableTextProxy::builder(self.connection())
                .destination(self.destination())?
                .path(self.path())?
                .build()
                .await;
        }
        Err(Error::InterfaceNotFound)
    }
    async fn to_cache<'a>(&'a self) -> zbus::Result<CacheProxy<'a>> {
        let acc = self.to_accessible().await?;
        if acc.get_interfaces().await?.contains(Interface::Cache) {
            // you can use self here since converting to accessible does not change the internal
            // variables
            return CacheProxy::builder(self.connection())
                .destination(self.destination())?
                .path(self.path())?
                .build()
                .await;
        }
        Err(Error::InterfaceNotFound)
    }
    async fn to_value<'a>(&'a self) -> zbus::Result<ValueProxy<'a>> {
        let acc = self.to_accessible().await?;
        if acc.get_interfaces().await?.contains(Interface::Value) {
            // you can use self here since converting to accessible does not change the internal
            // variables
            return ValueProxy::builder(self.connection())
                .destination(self.destination())?
                .path(self.path())?
                .build()
                .await;
        }
        Err(Error::InterfaceNotFound)
    }
    async fn to_registry<'a>(&'a self) -> zbus::Result<RegistryProxy<'a>> {
        let acc = self.to_accessible().await?;
        if acc.get_interfaces().await?.contains(Interface::Registry) {
            // you can use self here since converting to accessible does not change the internal
            // variables
            return RegistryProxy::builder(self.connection())
                .destination(self.destination())?
                .path(self.path())?
                .build()
                .await;
        }
        Err(Error::InterfaceNotFound)
    }
    async fn to_device_event_controller<'a>(
        &'a self,
    ) -> zbus::Result<DeviceEventControllerProxy<'a>> {
        let acc = self.to_accessible().await?;
        if acc
            .get_interfaces()
            .await?
            .contains(Interface::DeviceEventController)
        {
            // you can use self here since converting to accessible does not change the internal
            // variables
            return DeviceEventControllerProxy::builder(self.connection())
                .destination(self.destination())?
                .path(self.path())?
                .build()
                .await;
        }
        Err(Error::InterfaceNotFound)
    }
    async fn to_device_event_listener<'a>(&'a self) -> zbus::Result<DeviceEventListenerProxy<'a>> {
        let acc = self.to_accessible().await?;
        if acc
            .get_interfaces()
            .await?
            .contains(Interface::DeviceEventListener)
        {
            // you can use self here since converting to accessible does not change the internal
            // variables
            return DeviceEventListenerProxy::builder(self.connection())
                .destination(self.destination())?
                .path(self.path())?
                .build()
                .await;
        }
        Err(Error::InterfaceNotFound)
    }
}
#[async_trait]
impl Convertable for TableCellProxy<'_> {
    /* no guard due to assumption it is always possible */
    async fn to_accessible<'a>(&'a self) -> zbus::Result<AccessibleProxy<'a>> {
        AccessibleProxy::builder(self.connection())
            .destination(self.destination())?
            .path(self.path())?
            .build()
            .await
    }
    async fn to_action<'a>(&'a self) -> zbus::Result<ActionProxy<'a>> {
        let acc = self.to_accessible().await?;
        if acc
            .get_interfaces()
            .await?
            .contains(&ActionProxy::INTERFACE.to_string())
        {
            // you can use self here since converting to accessible does not change the internal
            // variables
            return ActionProxy::builder(self.connection())
                .destination(self.destination())?
                .path(self.path())?
                .build()
                .await;
        }
        Err(Error::InterfaceNotFound)
    }
    async fn to_application<'a>(&'a self) -> zbus::Result<ApplicationProxy<'a>> {
        let acc = self.to_accessible().await?;
        if acc.get_interfaces().await?.contains(Interface::Application) {
            // you can use self here since converting to accessible does not change the internal
            // variables
            return ApplicationProxy::builder(self.connection())
                .destination(self.destination())?
                .path(self.path())?
                .build()
                .await;
        }
        Err(Error::InterfaceNotFound)
    }
    async fn to_collection<'a>(&'a self) -> zbus::Result<CollectionProxy<'a>> {
        let acc = self.to_accessible().await?;
        if acc.get_interfaces().await?.contains(Interface::Collection) {
            // you can use self here since converting to accessible does not change the internal
            // variables
            return CollectionProxy::builder(self.connection())
                .destination(self.destination())?
                .path(self.path())?
                .build()
                .await;
        }
        Err(Error::InterfaceNotFound)
    }
    async fn to_component<'a>(&'a self) -> zbus::Result<ComponentProxy<'a>> {
        let acc = self.to_accessible().await?;
        if acc.get_interfaces().await?.contains(Interface::Component) {
            // you can use self here since converting to accessible does not change the internal
            // variables
            return ComponentProxy::builder(self.connection())
                .destination(self.destination())?
                .path(self.path())?
                .build()
                .await;
        }
        Err(Error::InterfaceNotFound)
    }
    async fn to_document<'a>(&'a self) -> zbus::Result<DocumentProxy<'a>> {
        let acc = self.to_accessible().await?;
        if acc.get_interfaces().await?.contains(Interface::Document) {
            // you can use self here since converting to accessible does not change the internal
            // variables
            return DocumentProxy::builder(self.connection())
                .destination(self.destination())?
                .path(self.path())?
                .build()
                .await;
        }
        Err(Error::InterfaceNotFound)
    }
    async fn to_hypertext<'a>(&'a self) -> zbus::Result<HypertextProxy<'a>> {
        let acc = self.to_accessible().await?;
        if acc.get_interfaces().await?.contains(Interface::Hypertext) {
            // you can use self here since converting to accessible does not change the internal
            // variables
            return HypertextProxy::builder(self.connection())
                .destination(self.destination())?
                .path(self.path())?
                .build()
                .await;
        }
        Err(Error::InterfaceNotFound)
    }
    async fn to_hyperlink<'a>(&'a self) -> zbus::Result<HyperlinkProxy<'a>> {
        let acc = self.to_accessible().await?;
        if acc.get_interfaces().await?.contains(Interface::Hyperlink) {
            // you can use self here since converting to accessible does not change the internal
            // variables
            return HyperlinkProxy::builder(self.connection())
                .destination(self.destination())?
                .path(self.path())?
                .build()
                .await;
        }
        Err(Error::InterfaceNotFound)
    }
    async fn to_image<'a>(&'a self) -> zbus::Result<ImageProxy<'a>> {
        let acc = self.to_accessible().await?;
        if acc.get_interfaces().await?.contains(Interface::Image) {
            // you can use self here since converting to accessible does not change the internal
            // variables
            return ImageProxy::builder(self.connection())
                .destination(self.destination())?
                .path(self.path())?
                .build()
                .await;
        }
        Err(Error::InterfaceNotFound)
    }
    async fn to_selection<'a>(&'a self) -> zbus::Result<SelectionProxy<'a>> {
        let acc = self.to_accessible().await?;
        if acc.get_interfaces().await?.contains(Interface::Selection) {
            // you can use self here since converting to accessible does not change the internal
            // variables
            return SelectionProxy::builder(self.connection())
                .destination(self.destination())?
                .path(self.path())?
                .build()
                .await;
        }
        Err(Error::InterfaceNotFound)
    }
    async fn to_table<'a>(&'a self) -> zbus::Result<TableProxy<'a>> {
        let acc = self.to_accessible().await?;
        if acc.get_interfaces().await?.contains(Interface::Table) {
            // you can use self here since converting to accessible does not change the internal
            // variables
            return TableProxy::builder(self.connection())
                .destination(self.destination())?
                .path(self.path())?
                .build()
                .await;
        }
        Err(Error::InterfaceNotFound)
    }
    async fn to_table_cell<'a>(&'a self) -> zbus::Result<TableCellProxy<'a>> {
        let acc = self.to_accessible().await?;
        if acc.get_interfaces().await?.contains(Interface::TableCell) {
            // you can use self here since converting to accessible does not change the internal
            // variables
            return TableCellProxy::builder(self.connection())
                .destination(self.destination())?
                .path(self.path())?
                .build()
                .await;
        }
        Err(Error::InterfaceNotFound)
    }
    async fn to_text<'a>(&'a self) -> zbus::Result<TextProxy<'a>> {
        let acc = self.to_accessible().await?;
        if acc.get_interfaces().await?.contains(Interface::Text) {
            // you can use self here since converting to accessible does not change the internal
            // variables
            return TextProxy::builder(self.connection())
                .destination(self.destination())?
                .path(self.path())?
                .build()
                .await;
        }
        Err(Error::InterfaceNotFound)
    }
    async fn to_editable_text<'a>(&'a self) -> zbus::Result<EditableTextProxy<'a>> {
        let acc = self.to_accessible().await?;
        if acc
            .get_interfaces()
            .await?
            .contains(Interface::EditableText)
        {
            // you can use self here since converting to accessible does not change the internal
            // variables
            return EditableTextProxy::builder(self.connection())
                .destination(self.destination())?
                .path(self.path())?
                .build()
                .await;
        }
        Err(Error::InterfaceNotFound)
    }
    async fn to_cache<'a>(&'a self) -> zbus::Result<CacheProxy<'a>> {
        let acc = self.to_accessible().await?;
        if acc.get_interfaces().await?.contains(Interface::Cache) {
            // you can use self here since converting to accessible does not change the internal
            // variables
            return CacheProxy::builder(self.connection())
                .destination(self.destination())?
                .path(self.path())?
                .build()
                .await;
        }
        Err(Error::InterfaceNotFound)
    }
    async fn to_value<'a>(&'a self) -> zbus::Result<ValueProxy<'a>> {
        let acc = self.to_accessible().await?;
        if acc.get_interfaces().await?.contains(Interface::Value) {
            // you can use self here since converting to accessible does not change the internal
            // variables
            return ValueProxy::builder(self.connection())
                .destination(self.destination())?
                .path(self.path())?
                .build()
                .await;
        }
        Err(Error::InterfaceNotFound)
    }
    async fn to_registry<'a>(&'a self) -> zbus::Result<RegistryProxy<'a>> {
        let acc = self.to_accessible().await?;
        if acc.get_interfaces().await?.contains(Interface::Registry) {
            // you can use self here since converting to accessible does not change the internal
            // variables
            return RegistryProxy::builder(self.connection())
                .destination(self.destination())?
                .path(self.path())?
                .build()
                .await;
        }
        Err(Error::InterfaceNotFound)
    }
    async fn to_device_event_controller<'a>(
        &'a self,
    ) -> zbus::Result<DeviceEventControllerProxy<'a>> {
        let acc = self.to_accessible().await?;
        if acc
            .get_interfaces()
            .await?
            .contains(Interface::DeviceEventController)
        {
            // you can use self here since converting to accessible does not change the internal
            // variables
            return DeviceEventControllerProxy::builder(self.connection())
                .destination(self.destination())?
                .path(self.path())?
                .build()
                .await;
        }
        Err(Error::InterfaceNotFound)
    }
    async fn to_device_event_listener<'a>(&'a self) -> zbus::Result<DeviceEventListenerProxy<'a>> {
        let acc = self.to_accessible().await?;
        if acc
            .get_interfaces()
            .await?
            .contains(Interface::DeviceEventListener)
        {
            // you can use self here since converting to accessible does not change the internal
            // variables
            return DeviceEventListenerProxy::builder(self.connection())
                .destination(self.destination())?
                .path(self.path())?
                .build()
                .await;
        }
        Err(Error::InterfaceNotFound)
    }
}
#[async_trait]
impl Convertable for ValueProxy<'_> {
    /* no guard due to assumption it is always possible */
    async fn to_accessible<'a>(&'a self) -> zbus::Result<AccessibleProxy<'a>> {
        AccessibleProxy::builder(self.connection())
            .destination(self.destination())?
            .path(self.path())?
            .build()
            .await
    }
    async fn to_action<'a>(&'a self) -> zbus::Result<ActionProxy<'a>> {
        let acc = self.to_accessible().await?;
        if acc
            .get_interfaces()
            .await?
            .contains(&ActionProxy::INTERFACE.to_string())
        {
            // you can use self here since converting to accessible does not change the internal
            // variables
            return ActionProxy::builder(self.connection())
                .destination(self.destination())?
                .path(self.path())?
                .build()
                .await;
        }
        Err(Error::InterfaceNotFound)
    }
    async fn to_application<'a>(&'a self) -> zbus::Result<ApplicationProxy<'a>> {
        let acc = self.to_accessible().await?;
        if acc.get_interfaces().await?.contains(Interface::Application) {
            // you can use self here since converting to accessible does not change the internal
            // variables
            return ApplicationProxy::builder(self.connection())
                .destination(self.destination())?
                .path(self.path())?
                .build()
                .await;
        }
        Err(Error::InterfaceNotFound)
    }
    async fn to_collection<'a>(&'a self) -> zbus::Result<CollectionProxy<'a>> {
        let acc = self.to_accessible().await?;
        if acc.get_interfaces().await?.contains(Interface::Collection) {
            // you can use self here since converting to accessible does not change the internal
            // variables
            return CollectionProxy::builder(self.connection())
                .destination(self.destination())?
                .path(self.path())?
                .build()
                .await;
        }
        Err(Error::InterfaceNotFound)
    }
    async fn to_component<'a>(&'a self) -> zbus::Result<ComponentProxy<'a>> {
        let acc = self.to_accessible().await?;
        if acc.get_interfaces().await?.contains(Interface::Component) {
            // you can use self here since converting to accessible does not change the internal
            // variables
            return ComponentProxy::builder(self.connection())
                .destination(self.destination())?
                .path(self.path())?
                .build()
                .await;
        }
        Err(Error::InterfaceNotFound)
    }
    async fn to_document<'a>(&'a self) -> zbus::Result<DocumentProxy<'a>> {
        let acc = self.to_accessible().await?;
        if acc.get_interfaces().await?.contains(Interface::Document) {
            // you can use self here since converting to accessible does not change the internal
            // variables
            return DocumentProxy::builder(self.connection())
                .destination(self.destination())?
                .path(self.path())?
                .build()
                .await;
        }
        Err(Error::InterfaceNotFound)
    }
    async fn to_hypertext<'a>(&'a self) -> zbus::Result<HypertextProxy<'a>> {
        let acc = self.to_accessible().await?;
        if acc.get_interfaces().await?.contains(Interface::Hypertext) {
            // you can use self here since converting to accessible does not change the internal
            // variables
            return HypertextProxy::builder(self.connection())
                .destination(self.destination())?
                .path(self.path())?
                .build()
                .await;
        }
        Err(Error::InterfaceNotFound)
    }
    async fn to_hyperlink<'a>(&'a self) -> zbus::Result<HyperlinkProxy<'a>> {
        let acc = self.to_accessible().await?;
        if acc.get_interfaces().await?.contains(Interface::Hyperlink) {
            // you can use self here since converting to accessible does not change the internal
            // variables
            return HyperlinkProxy::builder(self.connection())
                .destination(self.destination())?
                .path(self.path())?
                .build()
                .await;
        }
        Err(Error::InterfaceNotFound)
    }
    async fn to_image<'a>(&'a self) -> zbus::Result<ImageProxy<'a>> {
        let acc = self.to_accessible().await?;
        if acc.get_interfaces().await?.contains(Interface::Image) {
            // you can use self here since converting to accessible does not change the internal
            // variables
            return ImageProxy::builder(self.connection())
                .destination(self.destination())?
                .path(self.path())?
                .build()
                .await;
        }
        Err(Error::InterfaceNotFound)
    }
    async fn to_selection<'a>(&'a self) -> zbus::Result<SelectionProxy<'a>> {
        let acc = self.to_accessible().await?;
        if acc.get_interfaces().await?.contains(Interface::Selection) {
            // you can use self here since converting to accessible does not change the internal
            // variables
            return SelectionProxy::builder(self.connection())
                .destination(self.destination())?
                .path(self.path())?
                .build()
                .await;
        }
        Err(Error::InterfaceNotFound)
    }
    async fn to_table<'a>(&'a self) -> zbus::Result<TableProxy<'a>> {
        let acc = self.to_accessible().await?;
        if acc.get_interfaces().await?.contains(Interface::Table) {
            // you can use self here since converting to accessible does not change the internal
            // variables
            return TableProxy::builder(self.connection())
                .destination(self.destination())?
                .path(self.path())?
                .build()
                .await;
        }
        Err(Error::InterfaceNotFound)
    }
    async fn to_table_cell<'a>(&'a self) -> zbus::Result<TableCellProxy<'a>> {
        let acc = self.to_accessible().await?;
        if acc.get_interfaces().await?.contains(Interface::TableCell) {
            // you can use self here since converting to accessible does not change the internal
            // variables
            return TableCellProxy::builder(self.connection())
                .destination(self.destination())?
                .path(self.path())?
                .build()
                .await;
        }
        Err(Error::InterfaceNotFound)
    }
    async fn to_text<'a>(&'a self) -> zbus::Result<TextProxy<'a>> {
        let acc = self.to_accessible().await?;
        if acc.get_interfaces().await?.contains(Interface::Text) {
            // you can use self here since converting to accessible does not change the internal
            // variables
            return TextProxy::builder(self.connection())
                .destination(self.destination())?
                .path(self.path())?
                .build()
                .await;
        }
        Err(Error::InterfaceNotFound)
    }
    async fn to_editable_text<'a>(&'a self) -> zbus::Result<EditableTextProxy<'a>> {
        let acc = self.to_accessible().await?;
        if acc
            .get_interfaces()
            .await?
            .contains(Interface::EditableText)
        {
            // you can use self here since converting to accessible does not change the internal
            // variables
            return EditableTextProxy::builder(self.connection())
                .destination(self.destination())?
                .path(self.path())?
                .build()
                .await;
        }
        Err(Error::InterfaceNotFound)
    }
    async fn to_cache<'a>(&'a self) -> zbus::Result<CacheProxy<'a>> {
        let acc = self.to_accessible().await?;
        if acc.get_interfaces().await?.contains(Interface::Cache) {
            // you can use self here since converting to accessible does not change the internal
            // variables
            return CacheProxy::builder(self.connection())
                .destination(self.destination())?
                .path(self.path())?
                .build()
                .await;
        }
        Err(Error::InterfaceNotFound)
    }
    async fn to_value<'a>(&'a self) -> zbus::Result<ValueProxy<'a>> {
        let acc = self.to_accessible().await?;
        if acc.get_interfaces().await?.contains(Interface::Value) {
            // you can use self here since converting to accessible does not change the internal
            // variables
            return ValueProxy::builder(self.connection())
                .destination(self.destination())?
                .path(self.path())?
                .build()
                .await;
        }
        Err(Error::InterfaceNotFound)
    }
    async fn to_registry<'a>(&'a self) -> zbus::Result<RegistryProxy<'a>> {
        let acc = self.to_accessible().await?;
        if acc.get_interfaces().await?.contains(Interface::Registry) {
            // you can use self here since converting to accessible does not change the internal
            // variables
            return RegistryProxy::builder(self.connection())
                .destination(self.destination())?
                .path(self.path())?
                .build()
                .await;
        }
        Err(Error::InterfaceNotFound)
    }
    async fn to_device_event_controller<'a>(
        &'a self,
    ) -> zbus::Result<DeviceEventControllerProxy<'a>> {
        let acc = self.to_accessible().await?;
        if acc
            .get_interfaces()
            .await?
            .contains(Interface::DeviceEventController)
        {
            // you can use self here since converting to accessible does not change the internal
            // variables
            return DeviceEventControllerProxy::builder(self.connection())
                .destination(self.destination())?
                .path(self.path())?
                .build()
                .await;
        }
        Err(Error::InterfaceNotFound)
    }
    async fn to_device_event_listener<'a>(&'a self) -> zbus::Result<DeviceEventListenerProxy<'a>> {
        let acc = self.to_accessible().await?;
        if acc
            .get_interfaces()
            .await?
            .contains(Interface::DeviceEventListener)
        {
            // you can use self here since converting to accessible does not change the internal
            // variables
            return DeviceEventListenerProxy::builder(self.connection())
                .destination(self.destination())?
                .path(self.path())?
                .build()
                .await;
        }
        Err(Error::InterfaceNotFound)
    }
}<|MERGE_RESOLUTION|>--- conflicted
+++ resolved
@@ -8,7 +8,6 @@
     table_cell::TableCellProxy, text::TextProxy, value::ValueProxy, Interface,
 };
 use async_trait::async_trait;
-<<<<<<< HEAD
 use zbus::{Error, ProxyDefault};
 
 enum Interfaces {
@@ -86,9 +85,6 @@
         .to_string()
     }
 }
-=======
-use zbus::Error;
->>>>>>> 24f96d6c
 
 #[async_trait]
 pub trait Convertable {
