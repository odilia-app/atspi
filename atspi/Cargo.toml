--- conflicted
+++ resolved
@@ -16,29 +16,15 @@
   # See more keys and their definitions at https://doc.rust-lang.org/cargo/reference/manifest.html
 
 [features]
-<<<<<<< HEAD
 default = ["async-std"]
 async-std = ["atspi-proxies/async-std", "atspi-connection/async-std", "zbus/async-io"]
 tokio = ["atspi-proxies/tokio", "atspi-connection/tokio", "zbus/tokio"]
 tracing = ["atspi-connection/tracing"]
-=======
-  async-std = [ "connection-async-std", "proxies-async-std" ]
-  default   = [ "async-std" ]
-  tokio     = [ "connection-tokio", "proxies-tokio" ]
-
-  connection           = [  ]
-  connection-async-std = [ "atspi-connection/async-std", "connection" ]
-  connection-tokio     = [ "atspi-connection/tokio", "connection" ]
-  proxies              = [  ]
-  proxies-async-std    = [ "atspi-proxies/async-std", "proxies" ]
-  proxies-tokio        = [ "atspi-proxies/tokio", "proxies" ]
-  tracing              = [ "atspi-connection/tracing" ]
->>>>>>> a042555b
 
 [dependencies]
   atspi-common     = { path = "../atspi-common", version = "0.9.0", default-features = false }
-  atspi-connection = { path = "../atspi-connection", version = "0.9.0", default-features = false, optional = true }
-  atspi-proxies    = { path = "../atspi-proxies", version = "0.9.0", default-features = false, optional = true }
+  atspi-connection = { path = "../atspi-connection", version = "0.9.0", default-features = false }
+  atspi-proxies    = { path = "../atspi-proxies", version = "0.9.0", default-features = false }
   zbus             = { workspace = true, default-features = false, optional = true }
 
 [[bench]]
@@ -54,17 +40,17 @@
 [[example]]
   name              = "tree"
   path              = "./examples/bus-tree.rs"
-  required-features = [ "proxies-tokio", "zbus" ]
+  required-features = [ "tokio" ]
 
 [[example]]
   name              = "focused-tokio"
   path              = "./examples/focused-tokio.rs"
-  required-features = [ "connection-tokio" ]
+  required-features = [ "tokio" ]
 
 [[example]]
   name              = "focused-async-std"
   path              = "./examples/focused-async-std.rs"
-  required-features = [ "connection-async-std" ]
+  required-features = [ "async-std" ]
 
 [dev-dependencies]
   async-std      = { version = "1.12", default-features = false }
