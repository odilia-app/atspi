--- conflicted
+++ resolved
@@ -41,13 +41,12 @@
 path    = "./benches/event_parsing_100k.rs"
 
 [[example]]
-<<<<<<< HEAD
 name = "text-under-click"
 path = "./examples/text-under-click.rs"
-=======
+
+[[example]]
 name = "currently-focused-frame"
 path = "./examples/currently-focused-frame.rs"
->>>>>>> 110613b1
 
 [[example]]
 name = "accessible-counts"
