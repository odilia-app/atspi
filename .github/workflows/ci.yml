--- conflicted
+++ resolved
@@ -107,35 +107,29 @@
         uses: actions-rs/cargo@v1
         with:
           command: doc
-<<<<<<< HEAD
           args: --all-features
-  semver:
-=======
   no-unused-dependencies:
->>>>>>> 7fc8c1d0
-    runs-on: ubuntu-latest
-    steps:
-      - name: Git checkout
-        uses: actions/checkout@v2
-      - name: Cache cargo home
-        uses: actions/cache@v2
-        env:
-          cache-name: cache-cargo-home
-        with:
-          path: |
-            ~/.cargo/bin
-            ~/.cargo/registry/index
-            ~/.cargo/registry/cache
-            ~/.cargo/git/db
-          key: ${{ runner.os }}-x86_64-unknown-linux-gnu-build-${{ env.cache-name }}-${{ hashFiles('Cargo.lock') }}
-          restore-keys: |
-            ${{ runner.os }}-x86_64-unknown-linux-gnu-build-${{ env.cache-name }}-
-      - name: Install Rust
-        uses: actions-rs/toolchain@v1
-        with:
-          toolchain: stable
-<<<<<<< HEAD
-=======
+    runs-on: ubuntu-latest
+    steps:
+      - name: Git checkout
+        uses: actions/checkout@v2
+      - name: Cache cargo home
+        uses: actions/cache@v2
+        env:
+          cache-name: cache-cargo-home
+        with:
+          path: |
+            ~/.cargo/bin
+            ~/.cargo/registry/index
+            ~/.cargo/registry/cache
+            ~/.cargo/git/db
+          key: ${{ runner.os }}-x86_64-unknown-linux-gnu-build-${{ env.cache-name }}-${{ hashFiles('Cargo.lock') }}
+          restore-keys: |
+            ${{ runner.os }}-x86_64-unknown-linux-gnu-build-${{ env.cache-name }}-
+      - name: Install Rust
+        uses: actions-rs/toolchain@v1
+        with:
+          toolchain: stable
       - name: Install Cargo Machete
         uses: actions-rs/cargo@v1
         with:
@@ -167,7 +161,6 @@
         uses: actions-rs/toolchain@v1
         with:
           toolchain: stable
->>>>>>> 7fc8c1d0
       - name: Check Semver Compatibility
         uses: obi1kenobi/cargo-semver-checks-action@v1
         with:
