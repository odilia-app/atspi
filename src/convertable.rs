use crate::{
    accessible::AccessibleProxy, AtspiProxy, action::ActionProxy, application::ApplicationProxy,
    cache::CacheProxy, collection::CollectionProxy, component::ComponentProxy,
    device_event_controller::DeviceEventControllerProxy,
    device_event_listener::DeviceEventListenerProxy, document::DocumentProxy,
    editable_text::EditableTextProxy, hyperlink::HyperlinkProxy, hypertext::HypertextProxy,
    image::ImageProxy, registry::RegistryProxy, selection::SelectionProxy, table::TableProxy,
    table_cell::TableCellProxy, text::TextProxy, value::ValueProxy,
};
<<<<<<< HEAD
use zbus::{CacheProperties, Error};

enum Interfaces {
    Accessible,
    Action,
    Application,
    Collection,
    Component,
    Document,
    Hypertext,
    Hyperlink,
    Image,
    Selection,
    Table,
    TableCell,
    Text,
    EditableText,
    Cache,
    Value,
    Registry,
    DeviceEventController,
    DeviceEventListener,
}
impl TryFrom<&str> for Interfaces {
    type Error = &'static str;

    fn try_from(s: &str) -> Result<Self, Self::Error> {
        match s {
            "org.a11y.atspi.Accessible" => Ok(Interfaces::Accessible),
            "org.a11y.atspi.Action" => Ok(Interfaces::Action),
            "org.a11y.atspi.Application" => Ok(Interfaces::Application),
            "org.a11y.atspi.Collection" => Ok(Interfaces::Collection),
            "org.a11y.atspi.Component" => Ok(Interfaces::Component),
            "org.a11y.atspi.Document" => Ok(Interfaces::Document),
            "org.a11y.atspi.Hypertext" => Ok(Interfaces::Hypertext),
            "org.a11y.atspi.Hyperlink" => Ok(Interfaces::Hyperlink),
            "org.a11y.atspi.Image" => Ok(Interfaces::Image),
            "org.a11y.atspi.Selection" => Ok(Interfaces::Selection),
            "org.a11y.atspi.Table" => Ok(Interfaces::Table),
            "org.a11y.atspi.TableCell" => Ok(Interfaces::TableCell),
            "org.a11y.atspi.Text" => Ok(Interfaces::Text),
            "org.a11y.atspi.EditableText" => Ok(Interfaces::EditableText),
            "org.a11y.atspi.Cache" => Ok(Interfaces::Cache),
            "org.a11y.atspi.Value" => Ok(Interfaces::Value),
            "org.a11y.atspi.Registry" => Ok(Interfaces::Registry),
            "org.a11y.atspi.DeviceEventController" => Ok(Interfaces::DeviceEventController),
            "org.a11y.atspi.DeviceEventListener" => Ok(Interfaces::DeviceEventListener),
            _ => Err("No interface found for conversion."),
        }
    }
}
impl ToString for Interfaces {
    fn to_string(&self) -> String {
        match self {
            Interfaces::Accessible => "org.a11y.atspi.Accessible",
            Interfaces::Action => "org.a11y.atspi.Action",
            Interfaces::Application => "org.a11y.atspi.Application",
            Interfaces::Collection => "org.a11y.atspi.Collection",
            Interfaces::Component => "org.a11y.atspi.Component",
            Interfaces::Document => "org.a11y.atspi.Document",
            Interfaces::Hypertext => "org.a11y.atspi.Hypertext",
            Interfaces::Hyperlink => "org.a11y.atspi.Hyperlink",
            Interfaces::Image => "org.a11y.atspi.Image",
            Interfaces::Selection => "org.a11y.atspi.Selection",
            Interfaces::Table => "org.a11y.atspi.Table",
            Interfaces::TableCell => "org.a11y.atspi.TableCell",
            Interfaces::Text => "org.a11y.atspi.Text",
            Interfaces::EditableText => "org.a11y.atspi.EditableText",
            Interfaces::Cache => "org.a11y.atspi.Cache",
            Interfaces::Value => "org.a11y.atspi.Value",
            Interfaces::Registry => "org.a11y.atspi.Registry",
            Interfaces::DeviceEventController => "org.a11y.atspi.DeviceEventController",
            Interfaces::DeviceEventListener => "org.a11y.atspi.DeviceEventListener",
        }
        .to_string()
    }
}
=======
use std::ops::Deref;
use async_trait::async_trait;
use zbus::{ProxyBuilder, ProxyDefault, Proxy, CacheProperties, Error};
>>>>>>> 49c67212

pub trait Convertable {
    async fn to_accessible(&self) -> zbus::Result<AccessibleProxy<'_>>;
    async fn to_action(&self) -> zbus::Result<ActionProxy<'_>>;
    async fn to_application(&self) -> zbus::Result<ApplicationProxy<'_>>;
    async fn to_collection(&self) -> zbus::Result<CollectionProxy<'_>>;
    async fn to_component(&self) -> zbus::Result<ComponentProxy<'_>>;
    async fn to_document(&self) -> zbus::Result<DocumentProxy<'_>>;
    async fn to_hypertext(&self) -> zbus::Result<HypertextProxy<'_>>;
    async fn to_hyperlink(&self) -> zbus::Result<HyperlinkProxy<'_>>;
    async fn to_image(&self) -> zbus::Result<ImageProxy<'_>>;
    async fn to_selection(&self) -> zbus::Result<SelectionProxy<'_>>;
    async fn to_table(&self) -> zbus::Result<TableProxy<'_>>;
    async fn to_table_cell(&self) -> zbus::Result<TableCellProxy<'_>>;
    async fn to_text(&self) -> zbus::Result<TextProxy<'_>>;
    async fn to_editable_text(&self) -> zbus::Result<EditableTextProxy<'_>>;
    async fn to_cache(&self) -> zbus::Result<CacheProxy<'_>>;
    async fn to_value(&self) -> zbus::Result<ValueProxy<'_>>;
    async fn to_registry(&self) -> zbus::Result<RegistryProxy<'_>>;
    async fn to_device_event_controller(
        &self,
    ) -> zbus::Result<DeviceEventControllerProxy<'_>>;
    async fn to_device_event_listener(&self) -> zbus::Result<DeviceEventListenerProxy<'_>>;
}

<<<<<<< HEAD
/* REST OF FILE IS ALL GENERATED (kinda) */

impl Convertable for AccessibleProxy<'_> {
    /* no guard due to assumption it is always possible */
    async fn to_accessible<'a>(&'a self) -> zbus::Result<AccessibleProxy<'a>> {
        AccessibleProxy::builder(self.connection())
            .destination(self.destination())?
				.cache_properties(CacheProperties::No)
            .path(self.path())?
            .build()
            .await
    }
    async fn to_action<'a>(&'a self) -> zbus::Result<ActionProxy<'a>> {
        let acc = self.to_accessible().await?;
        if acc
            .get_interfaces()
            .await?
            .contains(Interface::Action)
        {
            // you can use self here since converting to accessible does not change the internal
            // variables
            return ActionProxy::builder(self.connection())
                .destination(self.destination())?
				.cache_properties(CacheProperties::No)
                .path(self.path())?
                .build()
                .await;
        }
        Err(Error::InterfaceNotFound)
    }
    async fn to_application<'a>(&'a self) -> zbus::Result<ApplicationProxy<'a>> {
        let acc = self.to_accessible().await?;
        if acc.get_interfaces().await?.contains(Interface::Application) {
            // you can use self here since converting to accessible does not change the internal
            // variables
            return ApplicationProxy::builder(self.connection())
                .destination(self.destination())?
				.cache_properties(CacheProperties::No)
                .path(self.path())?
                .build()
                .await;
        }
        Err(Error::InterfaceNotFound)
    }
    async fn to_collection<'a>(&'a self) -> zbus::Result<CollectionProxy<'a>> {
        let acc = self.to_accessible().await?;
        if acc.get_interfaces().await?.contains(Interface::Collection) {
            // you can use self here since converting to accessible does not change the internal
            // variables
            return CollectionProxy::builder(self.connection())
                .destination(self.destination())?
				.cache_properties(CacheProperties::No)
                .path(self.path())?
                .build()
                .await;
        }
        Err(Error::InterfaceNotFound)
    }
    async fn to_component<'a>(&'a self) -> zbus::Result<ComponentProxy<'a>> {
        let acc = self.to_accessible().await?;
        if acc.get_interfaces().await?.contains(Interface::Component) {
            // you can use self here since converting to accessible does not change the internal
            // variables
            return ComponentProxy::builder(self.connection())
                .destination(self.destination())?
				.cache_properties(CacheProperties::No)
                .path(self.path())?
                .build()
                .await;
        }
        Err(Error::InterfaceNotFound)
    }
    async fn to_document<'a>(&'a self) -> zbus::Result<DocumentProxy<'a>> {
        let acc = self.to_accessible().await?;
        if acc.get_interfaces().await?.contains(Interface::Document) {
            // you can use self here since converting to accessible does not change the internal
            // variables
            return DocumentProxy::builder(self.connection())
                .destination(self.destination())?
				.cache_properties(CacheProperties::No)
                .path(self.path())?
                .build()
                .await;
        }
        Err(Error::InterfaceNotFound)
    }
    async fn to_hypertext<'a>(&'a self) -> zbus::Result<HypertextProxy<'a>> {
        let acc = self.to_accessible().await?;
        if acc.get_interfaces().await?.contains(Interface::Hypertext) {
            // you can use self here since converting to accessible does not change the internal
            // variables
            return HypertextProxy::builder(self.connection())
                .destination(self.destination())?
				.cache_properties(CacheProperties::No)
                .path(self.path())?
                .build()
                .await;
        }
        Err(Error::InterfaceNotFound)
    }
    async fn to_hyperlink<'a>(&'a self) -> zbus::Result<HyperlinkProxy<'a>> {
        let acc = self.to_accessible().await?;
        if acc.get_interfaces().await?.contains(Interface::Hyperlink) {
            // you can use self here since converting to accessible does not change the internal
            // variables
            return HyperlinkProxy::builder(self.connection())
                .destination(self.destination())?
				.cache_properties(CacheProperties::No)
                .path(self.path())?
                .build()
                .await;
        }
        Err(Error::InterfaceNotFound)
    }
    async fn to_image<'a>(&'a self) -> zbus::Result<ImageProxy<'a>> {
        let acc = self.to_accessible().await?;
        if acc.get_interfaces().await?.contains(Interface::Image) {
            // you can use self here since converting to accessible does not change the internal
            // variables
            return ImageProxy::builder(self.connection())
                .destination(self.destination())?
				.cache_properties(CacheProperties::No)
                .path(self.path())?
                .build()
                .await;
        }
        Err(Error::InterfaceNotFound)
    }
    async fn to_selection<'a>(&'a self) -> zbus::Result<SelectionProxy<'a>> {
        let acc = self.to_accessible().await?;
        if acc.get_interfaces().await?.contains(Interface::Selection) {
            // you can use self here since converting to accessible does not change the internal
            // variables
            return SelectionProxy::builder(self.connection())
                .destination(self.destination())?
				.cache_properties(CacheProperties::No)
                .path(self.path())?
                .build()
                .await;
        }
        Err(Error::InterfaceNotFound)
    }
    async fn to_table<'a>(&'a self) -> zbus::Result<TableProxy<'a>> {
        let acc = self.to_accessible().await?;
        if acc.get_interfaces().await?.contains(Interface::Table) {
            // you can use self here since converting to accessible does not change the internal
            // variables
            return TableProxy::builder(self.connection())
                .destination(self.destination())?
				.cache_properties(CacheProperties::No)
                .path(self.path())?
                .build()
                .await;
        }
        Err(Error::InterfaceNotFound)
    }
    async fn to_table_cell<'a>(&'a self) -> zbus::Result<TableCellProxy<'a>> {
        let acc = self.to_accessible().await?;
        if acc.get_interfaces().await?.contains(Interface::TableCell) {
            // you can use self here since converting to accessible does not change the internal
            // variables
            return TableCellProxy::builder(self.connection())
                .destination(self.destination())?
				.cache_properties(CacheProperties::No)
                .path(self.path())?
                .build()
                .await;
        }
        Err(Error::InterfaceNotFound)
    }
    async fn to_text<'a>(&'a self) -> zbus::Result<TextProxy<'a>> {
        let acc = self.to_accessible().await?;
        if acc.get_interfaces().await?.contains(Interface::Text) {
            // you can use self here since converting to accessible does not change the internal
            // variables
            return TextProxy::builder(self.connection())
                .destination(self.destination())?
				.cache_properties(CacheProperties::No)
                .path(self.path())?
                .build()
                .await;
        }
        Err(Error::InterfaceNotFound)
    }
    async fn to_editable_text<'a>(&'a self) -> zbus::Result<EditableTextProxy<'a>> {
        let acc = self.to_accessible().await?;
        if acc
            .get_interfaces()
            .await?
            .contains(Interface::EditableText)
        {
            // you can use self here since converting to accessible does not change the internal
            // variables
            return EditableTextProxy::builder(self.connection())
                .destination(self.destination())?
				.cache_properties(CacheProperties::No)
                .path(self.path())?
                .build()
                .await;
        }
        Err(Error::InterfaceNotFound)
    }
    async fn to_cache<'a>(&'a self) -> zbus::Result<CacheProxy<'a>> {
        let acc = self.to_accessible().await?;
        if acc.get_interfaces().await?.contains(Interface::Cache) {
            // you can use self here since converting to accessible does not change the internal
            // variables
            return CacheProxy::builder(self.connection())
                .destination(self.destination())?
				.cache_properties(CacheProperties::No)
                .path(self.path())?
                .build()
                .await;
        }
        Err(Error::InterfaceNotFound)
    }
    async fn to_value<'a>(&'a self) -> zbus::Result<ValueProxy<'a>> {
        let acc = self.to_accessible().await?;
        if acc.get_interfaces().await?.contains(Interface::Value) {
            // you can use self here since converting to accessible does not change the internal
            // variables
            return ValueProxy::builder(self.connection())
                .destination(self.destination())?
				.cache_properties(CacheProperties::No)
                .path(self.path())?
                .build()
                .await;
        }
        Err(Error::InterfaceNotFound)
    }
    async fn to_registry<'a>(&'a self) -> zbus::Result<RegistryProxy<'a>> {
        let acc = self.to_accessible().await?;
        if acc.get_interfaces().await?.contains(Interface::Registry) {
            // you can use self here since converting to accessible does not change the internal
            // variables
            return RegistryProxy::builder(self.connection())
                .destination(self.destination())?
				.cache_properties(CacheProperties::No)
                .path(self.path())?
                .build()
                .await;
        }
        Err(Error::InterfaceNotFound)
    }
    async fn to_device_event_controller<'a>(
        &'a self,
    ) -> zbus::Result<DeviceEventControllerProxy<'a>> {
        let acc = self.to_accessible().await?;
        if acc
            .get_interfaces()
            .await?
            .contains(Interface::DeviceEventController)
        {
            // you can use self here since converting to accessible does not change the internal
            // variables
            return DeviceEventControllerProxy::builder(self.connection())
                .destination(self.destination())?
				.cache_properties(CacheProperties::No)
                .path(self.path())?
                .build()
                .await;
        }
        Err(Error::InterfaceNotFound)
    }
    async fn to_device_event_listener<'a>(&'a self) -> zbus::Result<DeviceEventListenerProxy<'a>> {
        let acc = self.to_accessible().await?;
        if acc
            .get_interfaces()
            .await?
            .contains(Interface::DeviceEventListener)
        {
            // you can use self here since converting to accessible does not change the internal
            // variables
            return DeviceEventListenerProxy::builder(self.connection())
                .destination(self.destination())?
				.cache_properties(CacheProperties::No)
                .path(self.path())?
                .build()
                .await;
        }
        Err(Error::InterfaceNotFound)
    }
}
impl Convertable for ApplicationProxy<'_> {
    /* no guard due to assumption it is always possible */
    async fn to_accessible<'a>(&'a self) -> zbus::Result<AccessibleProxy<'a>> {
        AccessibleProxy::builder(self.connection())
            .destination(self.destination())?
				.cache_properties(CacheProperties::No)
            .path(self.path())?
            .build()
            .await
    }
    async fn to_action<'a>(&'a self) -> zbus::Result<ActionProxy<'a>> {
        let acc = self.to_accessible().await?;
        if acc
            .get_interfaces()
            .await?
            .contains(Interface::Action)
        {
            // you can use self here since converting to accessible does not change the internal
            // variables
            return ActionProxy::builder(self.connection())
                .destination(self.destination())?
				.cache_properties(CacheProperties::No)
                .path(self.path())?
                .build()
                .await;
        }
        Err(Error::InterfaceNotFound)
    }
    async fn to_application<'a>(&'a self) -> zbus::Result<ApplicationProxy<'a>> {
        let acc = self.to_accessible().await?;
        if acc.get_interfaces().await?.contains(Interface::Application) {
            // you can use self here since converting to accessible does not change the internal
            // variables
            return ApplicationProxy::builder(self.connection())
                .destination(self.destination())?
				.cache_properties(CacheProperties::No)
                .path(self.path())?
                .build()
                .await;
        }
        Err(Error::InterfaceNotFound)
    }
    async fn to_collection<'a>(&'a self) -> zbus::Result<CollectionProxy<'a>> {
        let acc = self.to_accessible().await?;
        if acc.get_interfaces().await?.contains(Interface::Collection) {
            // you can use self here since converting to accessible does not change the internal
            // variables
            return CollectionProxy::builder(self.connection())
                .destination(self.destination())?
				.cache_properties(CacheProperties::No)
                .path(self.path())?
                .build()
                .await;
        }
        Err(Error::InterfaceNotFound)
    }
    async fn to_component<'a>(&'a self) -> zbus::Result<ComponentProxy<'a>> {
        let acc = self.to_accessible().await?;
        if acc.get_interfaces().await?.contains(Interface::Component) {
            // you can use self here since converting to accessible does not change the internal
            // variables
            return ComponentProxy::builder(self.connection())
                .destination(self.destination())?
				.cache_properties(CacheProperties::No)
                .path(self.path())?
                .build()
                .await;
        }
        Err(Error::InterfaceNotFound)
    }
    async fn to_document<'a>(&'a self) -> zbus::Result<DocumentProxy<'a>> {
        let acc = self.to_accessible().await?;
        if acc.get_interfaces().await?.contains(Interface::Document) {
            // you can use self here since converting to accessible does not change the internal
            // variables
            return DocumentProxy::builder(self.connection())
                .destination(self.destination())?
				.cache_properties(CacheProperties::No)
                .path(self.path())?
                .build()
                .await;
        }
        Err(Error::InterfaceNotFound)
    }
    async fn to_hypertext<'a>(&'a self) -> zbus::Result<HypertextProxy<'a>> {
        let acc = self.to_accessible().await?;
        if acc.get_interfaces().await?.contains(Interface::Hypertext) {
            // you can use self here since converting to accessible does not change the internal
            // variables
            return HypertextProxy::builder(self.connection())
                .destination(self.destination())?
				.cache_properties(CacheProperties::No)
                .path(self.path())?
                .build()
                .await;
        }
        Err(Error::InterfaceNotFound)
    }
    async fn to_hyperlink<'a>(&'a self) -> zbus::Result<HyperlinkProxy<'a>> {
        let acc = self.to_accessible().await?;
        if acc.get_interfaces().await?.contains(Interface::Hyperlink) {
            // you can use self here since converting to accessible does not change the internal
            // variables
            return HyperlinkProxy::builder(self.connection())
                .destination(self.destination())?
				.cache_properties(CacheProperties::No)
                .path(self.path())?
                .build()
                .await;
        }
        Err(Error::InterfaceNotFound)
    }
    async fn to_image<'a>(&'a self) -> zbus::Result<ImageProxy<'a>> {
        let acc = self.to_accessible().await?;
        if acc.get_interfaces().await?.contains(Interface::Image) {
            // you can use self here since converting to accessible does not change the internal
            // variables
            return ImageProxy::builder(self.connection())
                .destination(self.destination())?
				.cache_properties(CacheProperties::No)
                .path(self.path())?
                .build()
                .await;
        }
        Err(Error::InterfaceNotFound)
    }
    async fn to_selection<'a>(&'a self) -> zbus::Result<SelectionProxy<'a>> {
        let acc = self.to_accessible().await?;
        if acc.get_interfaces().await?.contains(Interface::Selection) {
            // you can use self here since converting to accessible does not change the internal
            // variables
            return SelectionProxy::builder(self.connection())
                .destination(self.destination())?
				.cache_properties(CacheProperties::No)
                .path(self.path())?
                .build()
                .await;
        }
        Err(Error::InterfaceNotFound)
    }
    async fn to_table<'a>(&'a self) -> zbus::Result<TableProxy<'a>> {
        let acc = self.to_accessible().await?;
        if acc.get_interfaces().await?.contains(Interface::Table) {
            // you can use self here since converting to accessible does not change the internal
            // variables
            return TableProxy::builder(self.connection())
                .destination(self.destination())?
				.cache_properties(CacheProperties::No)
                .path(self.path())?
                .build()
                .await;
        }
        Err(Error::InterfaceNotFound)
    }
    async fn to_table_cell<'a>(&'a self) -> zbus::Result<TableCellProxy<'a>> {
        let acc = self.to_accessible().await?;
        if acc.get_interfaces().await?.contains(Interface::TableCell) {
            // you can use self here since converting to accessible does not change the internal
            // variables
            return TableCellProxy::builder(self.connection())
                .destination(self.destination())?
				.cache_properties(CacheProperties::No)
                .path(self.path())?
                .build()
                .await;
        }
        Err(Error::InterfaceNotFound)
    }
    async fn to_text<'a>(&'a self) -> zbus::Result<TextProxy<'a>> {
        let acc = self.to_accessible().await?;
        if acc.get_interfaces().await?.contains(Interface::Text) {
            // you can use self here since converting to accessible does not change the internal
            // variables
            return TextProxy::builder(self.connection())
                .destination(self.destination())?
				.cache_properties(CacheProperties::No)
                .path(self.path())?
                .build()
                .await;
        }
        Err(Error::InterfaceNotFound)
    }
    async fn to_editable_text<'a>(&'a self) -> zbus::Result<EditableTextProxy<'a>> {
        let acc = self.to_accessible().await?;
        if acc
            .get_interfaces()
            .await?
            .contains(Interface::EditableText)
        {
            // you can use self here since converting to accessible does not change the internal
            // variables
            return EditableTextProxy::builder(self.connection())
                .destination(self.destination())?
				.cache_properties(CacheProperties::No)
                .path(self.path())?
                .build()
                .await;
        }
        Err(Error::InterfaceNotFound)
    }
    async fn to_cache<'a>(&'a self) -> zbus::Result<CacheProxy<'a>> {
        let acc = self.to_accessible().await?;
        if acc.get_interfaces().await?.contains(Interface::Cache) {
            // you can use self here since converting to accessible does not change the internal
            // variables
            return CacheProxy::builder(self.connection())
                .destination(self.destination())?
				.cache_properties(CacheProperties::No)
                .path(self.path())?
                .build()
                .await;
        }
        Err(Error::InterfaceNotFound)
    }
    async fn to_value<'a>(&'a self) -> zbus::Result<ValueProxy<'a>> {
        let acc = self.to_accessible().await?;
        if acc.get_interfaces().await?.contains(Interface::Value) {
            // you can use self here since converting to accessible does not change the internal
            // variables
            return ValueProxy::builder(self.connection())
                .destination(self.destination())?
				.cache_properties(CacheProperties::No)
                .path(self.path())?
                .build()
                .await;
        }
        Err(Error::InterfaceNotFound)
    }
    async fn to_registry<'a>(&'a self) -> zbus::Result<RegistryProxy<'a>> {
        let acc = self.to_accessible().await?;
        if acc.get_interfaces().await?.contains(Interface::Registry) {
            // you can use self here since converting to accessible does not change the internal
            // variables
            return RegistryProxy::builder(self.connection())
                .destination(self.destination())?
				.cache_properties(CacheProperties::No)
                .path(self.path())?
                .build()
                .await;
        }
        Err(Error::InterfaceNotFound)
    }
    async fn to_device_event_controller<'a>(
        &'a self,
    ) -> zbus::Result<DeviceEventControllerProxy<'a>> {
        let acc = self.to_accessible().await?;
        if acc
            .get_interfaces()
            .await?
            .contains(Interface::DeviceEventController)
        {
            // you can use self here since converting to accessible does not change the internal
            // variables
            return DeviceEventControllerProxy::builder(self.connection())
                .destination(self.destination())?
				.cache_properties(CacheProperties::No)
                .path(self.path())?
                .build()
                .await;
        }
        Err(Error::InterfaceNotFound)
    }
    async fn to_device_event_listener<'a>(&'a self) -> zbus::Result<DeviceEventListenerProxy<'a>> {
        let acc = self.to_accessible().await?;
        if acc
            .get_interfaces()
            .await?
            .contains(Interface::DeviceEventListener)
        {
            // you can use self here since converting to accessible does not change the internal
            // variables
            return DeviceEventListenerProxy::builder(self.connection())
                .destination(self.destination())?
				.cache_properties(CacheProperties::No)
                .path(self.path())?
                .build()
                .await;
        }
        Err(Error::InterfaceNotFound)
    }
}
impl Convertable for CacheProxy<'_> {
    /* no guard due to assumption it is always possible */
    async fn to_accessible<'a>(&'a self) -> zbus::Result<AccessibleProxy<'a>> {
        AccessibleProxy::builder(self.connection())
            .destination(self.destination())?
				.cache_properties(CacheProperties::No)
            .path(self.path())?
            .build()
            .await
    }
    async fn to_action<'a>(&'a self) -> zbus::Result<ActionProxy<'a>> {
        let acc = self.to_accessible().await?;
        if acc
            .get_interfaces()
            .await?
            .contains(Interface::Action)
        {
            // you can use self here since converting to accessible does not change the internal
            // variables
            return ActionProxy::builder(self.connection())
                .destination(self.destination())?
				.cache_properties(CacheProperties::No)
                .path(self.path())?
                .build()
                .await;
        }
        Err(Error::InterfaceNotFound)
    }
    async fn to_application<'a>(&'a self) -> zbus::Result<ApplicationProxy<'a>> {
        let acc = self.to_accessible().await?;
        if acc.get_interfaces().await?.contains(Interface::Application) {
            // you can use self here since converting to accessible does not change the internal
            // variables
            return ApplicationProxy::builder(self.connection())
                .destination(self.destination())?
				.cache_properties(CacheProperties::No)
                .path(self.path())?
                .build()
                .await;
        }
        Err(Error::InterfaceNotFound)
    }
    async fn to_collection<'a>(&'a self) -> zbus::Result<CollectionProxy<'a>> {
        let acc = self.to_accessible().await?;
        if acc.get_interfaces().await?.contains(Interface::Collection) {
            // you can use self here since converting to accessible does not change the internal
            // variables
            return CollectionProxy::builder(self.connection())
                .destination(self.destination())?
				.cache_properties(CacheProperties::No)
                .path(self.path())?
                .build()
                .await;
        }
        Err(Error::InterfaceNotFound)
    }
    async fn to_component<'a>(&'a self) -> zbus::Result<ComponentProxy<'a>> {
        let acc = self.to_accessible().await?;
        if acc.get_interfaces().await?.contains(Interface::Component) {
            // you can use self here since converting to accessible does not change the internal
            // variables
            return ComponentProxy::builder(self.connection())
                .destination(self.destination())?
				.cache_properties(CacheProperties::No)
                .path(self.path())?
                .build()
                .await;
        }
        Err(Error::InterfaceNotFound)
    }
    async fn to_document<'a>(&'a self) -> zbus::Result<DocumentProxy<'a>> {
        let acc = self.to_accessible().await?;
        if acc.get_interfaces().await?.contains(Interface::Document) {
            // you can use self here since converting to accessible does not change the internal
            // variables
            return DocumentProxy::builder(self.connection())
                .destination(self.destination())?
				.cache_properties(CacheProperties::No)
                .path(self.path())?
                .build()
                .await;
        }
        Err(Error::InterfaceNotFound)
    }
    async fn to_hypertext<'a>(&'a self) -> zbus::Result<HypertextProxy<'a>> {
        let acc = self.to_accessible().await?;
        if acc.get_interfaces().await?.contains(Interface::Hypertext) {
            // you can use self here since converting to accessible does not change the internal
            // variables
            return HypertextProxy::builder(self.connection())
                .destination(self.destination())?
				.cache_properties(CacheProperties::No)
                .path(self.path())?
                .build()
                .await;
        }
        Err(Error::InterfaceNotFound)
    }
    async fn to_hyperlink<'a>(&'a self) -> zbus::Result<HyperlinkProxy<'a>> {
        let acc = self.to_accessible().await?;
        if acc.get_interfaces().await?.contains(Interface::Hyperlink) {
            // you can use self here since converting to accessible does not change the internal
            // variables
            return HyperlinkProxy::builder(self.connection())
                .destination(self.destination())?
				.cache_properties(CacheProperties::No)
                .path(self.path())?
                .build()
                .await;
        }
        Err(Error::InterfaceNotFound)
    }
    async fn to_image<'a>(&'a self) -> zbus::Result<ImageProxy<'a>> {
        let acc = self.to_accessible().await?;
        if acc.get_interfaces().await?.contains(Interface::Image) {
            // you can use self here since converting to accessible does not change the internal
            // variables
            return ImageProxy::builder(self.connection())
                .destination(self.destination())?
				.cache_properties(CacheProperties::No)
                .path(self.path())?
                .build()
                .await;
        }
        Err(Error::InterfaceNotFound)
    }
    async fn to_selection<'a>(&'a self) -> zbus::Result<SelectionProxy<'a>> {
        let acc = self.to_accessible().await?;
        if acc.get_interfaces().await?.contains(Interface::Selection) {
            // you can use self here since converting to accessible does not change the internal
            // variables
            return SelectionProxy::builder(self.connection())
                .destination(self.destination())?
				.cache_properties(CacheProperties::No)
                .path(self.path())?
                .build()
                .await;
        }
        Err(Error::InterfaceNotFound)
    }
    async fn to_table<'a>(&'a self) -> zbus::Result<TableProxy<'a>> {
        let acc = self.to_accessible().await?;
        if acc.get_interfaces().await?.contains(Interface::Table) {
            // you can use self here since converting to accessible does not change the internal
            // variables
            return TableProxy::builder(self.connection())
                .destination(self.destination())?
				.cache_properties(CacheProperties::No)
                .path(self.path())?
                .build()
                .await;
        }
        Err(Error::InterfaceNotFound)
    }
    async fn to_table_cell<'a>(&'a self) -> zbus::Result<TableCellProxy<'a>> {
        let acc = self.to_accessible().await?;
        if acc.get_interfaces().await?.contains(Interface::TableCell) {
            // you can use self here since converting to accessible does not change the internal
            // variables
            return TableCellProxy::builder(self.connection())
                .destination(self.destination())?
				.cache_properties(CacheProperties::No)
                .path(self.path())?
                .build()
                .await;
        }
        Err(Error::InterfaceNotFound)
    }
    async fn to_text<'a>(&'a self) -> zbus::Result<TextProxy<'a>> {
        let acc = self.to_accessible().await?;
        if acc.get_interfaces().await?.contains(Interface::Text) {
            // you can use self here since converting to accessible does not change the internal
            // variables
            return TextProxy::builder(self.connection())
                .destination(self.destination())?
				.cache_properties(CacheProperties::No)
                .path(self.path())?
                .build()
                .await;
        }
        Err(Error::InterfaceNotFound)
    }
    async fn to_editable_text<'a>(&'a self) -> zbus::Result<EditableTextProxy<'a>> {
        let acc = self.to_accessible().await?;
        if acc
            .get_interfaces()
            .await?
            .contains(Interface::EditableText)
        {
            // you can use self here since converting to accessible does not change the internal
            // variables
            return EditableTextProxy::builder(self.connection())
                .destination(self.destination())?
				.cache_properties(CacheProperties::No)
                .path(self.path())?
                .build()
                .await;
        }
        Err(Error::InterfaceNotFound)
    }
    async fn to_cache<'a>(&'a self) -> zbus::Result<CacheProxy<'a>> {
        let acc = self.to_accessible().await?;
        if acc.get_interfaces().await?.contains(Interface::Cache) {
            // you can use self here since converting to accessible does not change the internal
            // variables
            return CacheProxy::builder(self.connection())
                .destination(self.destination())?
				.cache_properties(CacheProperties::No)
                .path(self.path())?
                .build()
                .await;
        }
        Err(Error::InterfaceNotFound)
    }
    async fn to_value<'a>(&'a self) -> zbus::Result<ValueProxy<'a>> {
        let acc = self.to_accessible().await?;
        if acc.get_interfaces().await?.contains(Interface::Value) {
            // you can use self here since converting to accessible does not change the internal
            // variables
            return ValueProxy::builder(self.connection())
                .destination(self.destination())?
				.cache_properties(CacheProperties::No)
                .path(self.path())?
                .build()
                .await;
        }
        Err(Error::InterfaceNotFound)
    }
    async fn to_registry<'a>(&'a self) -> zbus::Result<RegistryProxy<'a>> {
        let acc = self.to_accessible().await?;
        if acc.get_interfaces().await?.contains(Interface::Registry) {
            // you can use self here since converting to accessible does not change the internal
            // variables
            return RegistryProxy::builder(self.connection())
                .destination(self.destination())?
				.cache_properties(CacheProperties::No)
                .path(self.path())?
                .build()
                .await;
        }
        Err(Error::InterfaceNotFound)
    }
    async fn to_device_event_controller<'a>(
        &'a self,
    ) -> zbus::Result<DeviceEventControllerProxy<'a>> {
        let acc = self.to_accessible().await?;
        if acc
            .get_interfaces()
            .await?
            .contains(Interface::DeviceEventController)
        {
            // you can use self here since converting to accessible does not change the internal
            // variables
            return DeviceEventControllerProxy::builder(self.connection())
                .destination(self.destination())?
				.cache_properties(CacheProperties::No)
                .path(self.path())?
                .build()
                .await;
        }
        Err(Error::InterfaceNotFound)
    }
    async fn to_device_event_listener<'a>(&'a self) -> zbus::Result<DeviceEventListenerProxy<'a>> {
        let acc = self.to_accessible().await?;
        if acc
            .get_interfaces()
            .await?
            .contains(Interface::DeviceEventListener)
        {
            // you can use self here since converting to accessible does not change the internal
            // variables
            return DeviceEventListenerProxy::builder(self.connection())
                .destination(self.destination())?
				.cache_properties(CacheProperties::No)
                .path(self.path())?
                .build()
                .await;
        }
        Err(Error::InterfaceNotFound)
    }
}
impl Convertable for CollectionProxy<'_> {
    /* no guard due to assumption it is always possible */
    async fn to_accessible<'a>(&'a self) -> zbus::Result<AccessibleProxy<'a>> {
        AccessibleProxy::builder(self.connection())
            .destination(self.destination())?
				.cache_properties(CacheProperties::No)
            .path(self.path())?
            .build()
            .await
    }
    async fn to_action<'a>(&'a self) -> zbus::Result<ActionProxy<'a>> {
        let acc = self.to_accessible().await?;
        if acc
            .get_interfaces()
            .await?
            .contains(Interface::Action)
        {
            // you can use self here since converting to accessible does not change the internal
            // variables
            return ActionProxy::builder(self.connection())
                .destination(self.destination())?
				.cache_properties(CacheProperties::No)
                .path(self.path())?
                .build()
                .await;
        }
        Err(Error::InterfaceNotFound)
    }
    async fn to_application<'a>(&'a self) -> zbus::Result<ApplicationProxy<'a>> {
        let acc = self.to_accessible().await?;
        if acc.get_interfaces().await?.contains(Interface::Application) {
            // you can use self here since converting to accessible does not change the internal
            // variables
            return ApplicationProxy::builder(self.connection())
                .destination(self.destination())?
				.cache_properties(CacheProperties::No)
                .path(self.path())?
                .build()
                .await;
        }
        Err(Error::InterfaceNotFound)
    }
    async fn to_collection<'a>(&'a self) -> zbus::Result<CollectionProxy<'a>> {
        let acc = self.to_accessible().await?;
        if acc.get_interfaces().await?.contains(Interface::Collection) {
            // you can use self here since converting to accessible does not change the internal
            // variables
            return CollectionProxy::builder(self.connection())
                .destination(self.destination())?
				.cache_properties(CacheProperties::No)
                .path(self.path())?
                .build()
                .await;
        }
        Err(Error::InterfaceNotFound)
    }
    async fn to_component<'a>(&'a self) -> zbus::Result<ComponentProxy<'a>> {
        let acc = self.to_accessible().await?;
        if acc.get_interfaces().await?.contains(Interface::Component) {
            // you can use self here since converting to accessible does not change the internal
            // variables
            return ComponentProxy::builder(self.connection())
                .destination(self.destination())?
				.cache_properties(CacheProperties::No)
                .path(self.path())?
                .build()
                .await;
        }
        Err(Error::InterfaceNotFound)
    }
    async fn to_document<'a>(&'a self) -> zbus::Result<DocumentProxy<'a>> {
        let acc = self.to_accessible().await?;
        if acc.get_interfaces().await?.contains(Interface::Document) {
            // you can use self here since converting to accessible does not change the internal
            // variables
            return DocumentProxy::builder(self.connection())
                .destination(self.destination())?
				.cache_properties(CacheProperties::No)
                .path(self.path())?
                .build()
                .await;
        }
        Err(Error::InterfaceNotFound)
    }
    async fn to_hypertext<'a>(&'a self) -> zbus::Result<HypertextProxy<'a>> {
        let acc = self.to_accessible().await?;
        if acc.get_interfaces().await?.contains(Interface::Hypertext) {
            // you can use self here since converting to accessible does not change the internal
            // variables
            return HypertextProxy::builder(self.connection())
                .destination(self.destination())?
				.cache_properties(CacheProperties::No)
                .path(self.path())?
                .build()
                .await;
        }
        Err(Error::InterfaceNotFound)
    }
    async fn to_hyperlink<'a>(&'a self) -> zbus::Result<HyperlinkProxy<'a>> {
        let acc = self.to_accessible().await?;
        if acc.get_interfaces().await?.contains(Interface::Hyperlink) {
            // you can use self here since converting to accessible does not change the internal
            // variables
            return HyperlinkProxy::builder(self.connection())
                .destination(self.destination())?
				.cache_properties(CacheProperties::No)
                .path(self.path())?
                .build()
                .await;
        }
        Err(Error::InterfaceNotFound)
    }
    async fn to_image<'a>(&'a self) -> zbus::Result<ImageProxy<'a>> {
        let acc = self.to_accessible().await?;
        if acc.get_interfaces().await?.contains(Interface::Image) {
            // you can use self here since converting to accessible does not change the internal
            // variables
            return ImageProxy::builder(self.connection())
                .destination(self.destination())?
				.cache_properties(CacheProperties::No)
                .path(self.path())?
                .build()
                .await;
        }
        Err(Error::InterfaceNotFound)
    }
    async fn to_selection<'a>(&'a self) -> zbus::Result<SelectionProxy<'a>> {
        let acc = self.to_accessible().await?;
        if acc.get_interfaces().await?.contains(Interface::Selection) {
            // you can use self here since converting to accessible does not change the internal
            // variables
            return SelectionProxy::builder(self.connection())
                .destination(self.destination())?
				.cache_properties(CacheProperties::No)
                .path(self.path())?
                .build()
                .await;
        }
        Err(Error::InterfaceNotFound)
    }
    async fn to_table<'a>(&'a self) -> zbus::Result<TableProxy<'a>> {
        let acc = self.to_accessible().await?;
        if acc.get_interfaces().await?.contains(Interface::Table) {
            // you can use self here since converting to accessible does not change the internal
            // variables
            return TableProxy::builder(self.connection())
                .destination(self.destination())?
				.cache_properties(CacheProperties::No)
                .path(self.path())?
                .build()
                .await;
        }
        Err(Error::InterfaceNotFound)
    }
    async fn to_table_cell<'a>(&'a self) -> zbus::Result<TableCellProxy<'a>> {
        let acc = self.to_accessible().await?;
        if acc.get_interfaces().await?.contains(Interface::TableCell) {
            // you can use self here since converting to accessible does not change the internal
            // variables
            return TableCellProxy::builder(self.connection())
                .destination(self.destination())?
				.cache_properties(CacheProperties::No)
                .path(self.path())?
                .build()
                .await;
        }
        Err(Error::InterfaceNotFound)
    }
    async fn to_text<'a>(&'a self) -> zbus::Result<TextProxy<'a>> {
        let acc = self.to_accessible().await?;
        if acc.get_interfaces().await?.contains(Interface::Text) {
            // you can use self here since converting to accessible does not change the internal
            // variables
            return TextProxy::builder(self.connection())
                .destination(self.destination())?
				.cache_properties(CacheProperties::No)
                .path(self.path())?
                .build()
                .await;
        }
        Err(Error::InterfaceNotFound)
    }
    async fn to_editable_text<'a>(&'a self) -> zbus::Result<EditableTextProxy<'a>> {
        let acc = self.to_accessible().await?;
        if acc
            .get_interfaces()
            .await?
            .contains(Interface::EditableText)
        {
            // you can use self here since converting to accessible does not change the internal
            // variables
            return EditableTextProxy::builder(self.connection())
                .destination(self.destination())?
				.cache_properties(CacheProperties::No)
                .path(self.path())?
                .build()
                .await;
        }
        Err(Error::InterfaceNotFound)
    }
    async fn to_cache<'a>(&'a self) -> zbus::Result<CacheProxy<'a>> {
        let acc = self.to_accessible().await?;
        if acc.get_interfaces().await?.contains(Interface::Cache) {
            // you can use self here since converting to accessible does not change the internal
            // variables
            return CacheProxy::builder(self.connection())
                .destination(self.destination())?
				.cache_properties(CacheProperties::No)
                .path(self.path())?
                .build()
                .await;
        }
        Err(Error::InterfaceNotFound)
    }
    async fn to_value<'a>(&'a self) -> zbus::Result<ValueProxy<'a>> {
        let acc = self.to_accessible().await?;
        if acc.get_interfaces().await?.contains(Interface::Value) {
            // you can use self here since converting to accessible does not change the internal
            // variables
            return ValueProxy::builder(self.connection())
                .destination(self.destination())?
				.cache_properties(CacheProperties::No)
                .path(self.path())?
                .build()
                .await;
        }
        Err(Error::InterfaceNotFound)
    }
    async fn to_registry<'a>(&'a self) -> zbus::Result<RegistryProxy<'a>> {
        let acc = self.to_accessible().await?;
        if acc.get_interfaces().await?.contains(Interface::Registry) {
            // you can use self here since converting to accessible does not change the internal
            // variables
            return RegistryProxy::builder(self.connection())
                .destination(self.destination())?
				.cache_properties(CacheProperties::No)
                .path(self.path())?
                .build()
                .await;
        }
        Err(Error::InterfaceNotFound)
    }
    async fn to_device_event_controller<'a>(
        &'a self,
    ) -> zbus::Result<DeviceEventControllerProxy<'a>> {
        let acc = self.to_accessible().await?;
        if acc
            .get_interfaces()
            .await?
            .contains(Interface::DeviceEventController)
        {
            // you can use self here since converting to accessible does not change the internal
            // variables
            return DeviceEventControllerProxy::builder(self.connection())
                .destination(self.destination())?
				.cache_properties(CacheProperties::No)
                .path(self.path())?
                .build()
                .await;
        }
        Err(Error::InterfaceNotFound)
    }
    async fn to_device_event_listener<'a>(&'a self) -> zbus::Result<DeviceEventListenerProxy<'a>> {
        let acc = self.to_accessible().await?;
        if acc
            .get_interfaces()
            .await?
            .contains(Interface::DeviceEventListener)
        {
            // you can use self here since converting to accessible does not change the internal
            // variables
            return DeviceEventListenerProxy::builder(self.connection())
                .destination(self.destination())?
				.cache_properties(CacheProperties::No)
                .path(self.path())?
                .build()
                .await;
        }
        Err(Error::InterfaceNotFound)
    }
}
impl Convertable for ComponentProxy<'_> {
    /* no guard due to assumption it is always possible */
    async fn to_accessible<'a>(&'a self) -> zbus::Result<AccessibleProxy<'a>> {
        AccessibleProxy::builder(self.connection())
            .destination(self.destination())?
				.cache_properties(CacheProperties::No)
            .path(self.path())?
            .build()
            .await
    }
    async fn to_action<'a>(&'a self) -> zbus::Result<ActionProxy<'a>> {
        let acc = self.to_accessible().await?;
        if acc
            .get_interfaces()
            .await?
            .contains(Interface::Action)
        {
            // you can use self here since converting to accessible does not change the internal
            // variables
            return ActionProxy::builder(self.connection())
                .destination(self.destination())?
				.cache_properties(CacheProperties::No)
                .path(self.path())?
                .build()
                .await;
        }
        Err(Error::InterfaceNotFound)
    }
    async fn to_application<'a>(&'a self) -> zbus::Result<ApplicationProxy<'a>> {
        let acc = self.to_accessible().await?;
        if acc.get_interfaces().await?.contains(Interface::Application) {
            // you can use self here since converting to accessible does not change the internal
            // variables
            return ApplicationProxy::builder(self.connection())
                .destination(self.destination())?
				.cache_properties(CacheProperties::No)
                .path(self.path())?
                .build()
                .await;
        }
        Err(Error::InterfaceNotFound)
    }
    async fn to_collection<'a>(&'a self) -> zbus::Result<CollectionProxy<'a>> {
        let acc = self.to_accessible().await?;
        if acc.get_interfaces().await?.contains(Interface::Collection) {
            // you can use self here since converting to accessible does not change the internal
            // variables
            return CollectionProxy::builder(self.connection())
                .destination(self.destination())?
				.cache_properties(CacheProperties::No)
                .path(self.path())?
                .build()
                .await;
        }
        Err(Error::InterfaceNotFound)
    }
    async fn to_component<'a>(&'a self) -> zbus::Result<ComponentProxy<'a>> {
        let acc = self.to_accessible().await?;
        if acc.get_interfaces().await?.contains(Interface::Component) {
            // you can use self here since converting to accessible does not change the internal
            // variables
            return ComponentProxy::builder(self.connection())
                .destination(self.destination())?
				.cache_properties(CacheProperties::No)
                .path(self.path())?
                .build()
                .await;
        }
        Err(Error::InterfaceNotFound)
    }
    async fn to_document<'a>(&'a self) -> zbus::Result<DocumentProxy<'a>> {
        let acc = self.to_accessible().await?;
        if acc.get_interfaces().await?.contains(Interface::Document) {
            // you can use self here since converting to accessible does not change the internal
            // variables
            return DocumentProxy::builder(self.connection())
                .destination(self.destination())?
				.cache_properties(CacheProperties::No)
                .path(self.path())?
                .build()
                .await;
        }
        Err(Error::InterfaceNotFound)
    }
    async fn to_hypertext<'a>(&'a self) -> zbus::Result<HypertextProxy<'a>> {
        let acc = self.to_accessible().await?;
        if acc.get_interfaces().await?.contains(Interface::Hypertext) {
            // you can use self here since converting to accessible does not change the internal
            // variables
            return HypertextProxy::builder(self.connection())
                .destination(self.destination())?
				.cache_properties(CacheProperties::No)
                .path(self.path())?
                .build()
                .await;
        }
        Err(Error::InterfaceNotFound)
    }
    async fn to_hyperlink<'a>(&'a self) -> zbus::Result<HyperlinkProxy<'a>> {
        let acc = self.to_accessible().await?;
        if acc.get_interfaces().await?.contains(Interface::Hyperlink) {
            // you can use self here since converting to accessible does not change the internal
            // variables
            return HyperlinkProxy::builder(self.connection())
                .destination(self.destination())?
				.cache_properties(CacheProperties::No)
                .path(self.path())?
                .build()
                .await;
        }
        Err(Error::InterfaceNotFound)
    }
    async fn to_image<'a>(&'a self) -> zbus::Result<ImageProxy<'a>> {
        let acc = self.to_accessible().await?;
        if acc.get_interfaces().await?.contains(Interface::Image) {
            // you can use self here since converting to accessible does not change the internal
            // variables
            return ImageProxy::builder(self.connection())
                .destination(self.destination())?
				.cache_properties(CacheProperties::No)
                .path(self.path())?
                .build()
                .await;
        }
        Err(Error::InterfaceNotFound)
    }
    async fn to_selection<'a>(&'a self) -> zbus::Result<SelectionProxy<'a>> {
        let acc = self.to_accessible().await?;
        if acc.get_interfaces().await?.contains(Interface::Selection) {
            // you can use self here since converting to accessible does not change the internal
            // variables
            return SelectionProxy::builder(self.connection())
                .destination(self.destination())?
				.cache_properties(CacheProperties::No)
                .path(self.path())?
                .build()
                .await;
        }
        Err(Error::InterfaceNotFound)
    }
    async fn to_table<'a>(&'a self) -> zbus::Result<TableProxy<'a>> {
        let acc = self.to_accessible().await?;
        if acc.get_interfaces().await?.contains(Interface::Table) {
            // you can use self here since converting to accessible does not change the internal
            // variables
            return TableProxy::builder(self.connection())
                .destination(self.destination())?
				.cache_properties(CacheProperties::No)
                .path(self.path())?
                .build()
                .await;
        }
        Err(Error::InterfaceNotFound)
    }
    async fn to_table_cell<'a>(&'a self) -> zbus::Result<TableCellProxy<'a>> {
        let acc = self.to_accessible().await?;
        if acc.get_interfaces().await?.contains(Interface::TableCell) {
            // you can use self here since converting to accessible does not change the internal
            // variables
            return TableCellProxy::builder(self.connection())
                .destination(self.destination())?
				.cache_properties(CacheProperties::No)
                .path(self.path())?
                .build()
                .await;
        }
        Err(Error::InterfaceNotFound)
    }
    async fn to_text<'a>(&'a self) -> zbus::Result<TextProxy<'a>> {
        let acc = self.to_accessible().await?;
        if acc.get_interfaces().await?.contains(Interface::Text) {
            // you can use self here since converting to accessible does not change the internal
            // variables
            return TextProxy::builder(self.connection())
                .destination(self.destination())?
				.cache_properties(CacheProperties::No)
                .path(self.path())?
                .build()
                .await;
        }
        Err(Error::InterfaceNotFound)
    }
    async fn to_editable_text<'a>(&'a self) -> zbus::Result<EditableTextProxy<'a>> {
        let acc = self.to_accessible().await?;
        if acc
            .get_interfaces()
            .await?
            .contains(Interface::EditableText)
        {
            // you can use self here since converting to accessible does not change the internal
            // variables
            return EditableTextProxy::builder(self.connection())
                .destination(self.destination())?
				.cache_properties(CacheProperties::No)
                .path(self.path())?
                .build()
                .await;
        }
        Err(Error::InterfaceNotFound)
    }
    async fn to_cache<'a>(&'a self) -> zbus::Result<CacheProxy<'a>> {
        let acc = self.to_accessible().await?;
        if acc.get_interfaces().await?.contains(Interface::Cache) {
            // you can use self here since converting to accessible does not change the internal
            // variables
            return CacheProxy::builder(self.connection())
                .destination(self.destination())?
				.cache_properties(CacheProperties::No)
                .path(self.path())?
                .build()
                .await;
        }
        Err(Error::InterfaceNotFound)
    }
    async fn to_value<'a>(&'a self) -> zbus::Result<ValueProxy<'a>> {
        let acc = self.to_accessible().await?;
        if acc.get_interfaces().await?.contains(Interface::Value) {
            // you can use self here since converting to accessible does not change the internal
            // variables
            return ValueProxy::builder(self.connection())
                .destination(self.destination())?
				.cache_properties(CacheProperties::No)
                .path(self.path())?
                .build()
                .await;
        }
        Err(Error::InterfaceNotFound)
    }
    async fn to_registry<'a>(&'a self) -> zbus::Result<RegistryProxy<'a>> {
        let acc = self.to_accessible().await?;
        if acc.get_interfaces().await?.contains(Interface::Registry) {
            // you can use self here since converting to accessible does not change the internal
            // variables
            return RegistryProxy::builder(self.connection())
                .destination(self.destination())?
				.cache_properties(CacheProperties::No)
                .path(self.path())?
                .build()
                .await;
        }
        Err(Error::InterfaceNotFound)
    }
    async fn to_device_event_controller<'a>(
        &'a self,
    ) -> zbus::Result<DeviceEventControllerProxy<'a>> {
        let acc = self.to_accessible().await?;
        if acc
            .get_interfaces()
            .await?
            .contains(Interface::DeviceEventController)
        {
            // you can use self here since converting to accessible does not change the internal
            // variables
            return DeviceEventControllerProxy::builder(self.connection())
                .destination(self.destination())?
				.cache_properties(CacheProperties::No)
                .path(self.path())?
                .build()
                .await;
        }
        Err(Error::InterfaceNotFound)
    }
    async fn to_device_event_listener<'a>(&'a self) -> zbus::Result<DeviceEventListenerProxy<'a>> {
        let acc = self.to_accessible().await?;
        if acc
            .get_interfaces()
            .await?
            .contains(Interface::DeviceEventListener)
        {
            // you can use self here since converting to accessible does not change the internal
            // variables
            return DeviceEventListenerProxy::builder(self.connection())
                .destination(self.destination())?
				.cache_properties(CacheProperties::No)
                .path(self.path())?
                .build()
                .await;
        }
        Err(Error::InterfaceNotFound)
    }
}
impl Convertable for DeviceEventControllerProxy<'_> {
    /* no guard due to assumption it is always possible */
    async fn to_accessible<'a>(&'a self) -> zbus::Result<AccessibleProxy<'a>> {
        AccessibleProxy::builder(self.connection())
            .destination(self.destination())?
				.cache_properties(CacheProperties::No)
            .path(self.path())?
            .build()
            .await
    }
    async fn to_action<'a>(&'a self) -> zbus::Result<ActionProxy<'a>> {
        let acc = self.to_accessible().await?;
        if acc
            .get_interfaces()
            .await?
            .contains(Interface::Action)
        {
            // you can use self here since converting to accessible does not change the internal
            // variables
            return ActionProxy::builder(self.connection())
                .destination(self.destination())?
				.cache_properties(CacheProperties::No)
                .path(self.path())?
                .build()
                .await;
        }
        Err(Error::InterfaceNotFound)
    }
    async fn to_application<'a>(&'a self) -> zbus::Result<ApplicationProxy<'a>> {
        let acc = self.to_accessible().await?;
        if acc.get_interfaces().await?.contains(Interface::Application) {
            // you can use self here since converting to accessible does not change the internal
            // variables
            return ApplicationProxy::builder(self.connection())
                .destination(self.destination())?
				.cache_properties(CacheProperties::No)
                .path(self.path())?
                .build()
                .await;
        }
        Err(Error::InterfaceNotFound)
    }
    async fn to_collection<'a>(&'a self) -> zbus::Result<CollectionProxy<'a>> {
        let acc = self.to_accessible().await?;
        if acc.get_interfaces().await?.contains(Interface::Collection) {
            // you can use self here since converting to accessible does not change the internal
            // variables
            return CollectionProxy::builder(self.connection())
                .destination(self.destination())?
				.cache_properties(CacheProperties::No)
                .path(self.path())?
                .build()
                .await;
        }
        Err(Error::InterfaceNotFound)
    }
    async fn to_component<'a>(&'a self) -> zbus::Result<ComponentProxy<'a>> {
        let acc = self.to_accessible().await?;
        if acc.get_interfaces().await?.contains(Interface::Component) {
            // you can use self here since converting to accessible does not change the internal
            // variables
            return ComponentProxy::builder(self.connection())
                .destination(self.destination())?
				.cache_properties(CacheProperties::No)
                .path(self.path())?
                .build()
                .await;
        }
        Err(Error::InterfaceNotFound)
    }
    async fn to_document<'a>(&'a self) -> zbus::Result<DocumentProxy<'a>> {
        let acc = self.to_accessible().await?;
        if acc.get_interfaces().await?.contains(Interface::Document) {
            // you can use self here since converting to accessible does not change the internal
            // variables
            return DocumentProxy::builder(self.connection())
                .destination(self.destination())?
				.cache_properties(CacheProperties::No)
                .path(self.path())?
                .build()
                .await;
        }
        Err(Error::InterfaceNotFound)
    }
    async fn to_hypertext<'a>(&'a self) -> zbus::Result<HypertextProxy<'a>> {
        let acc = self.to_accessible().await?;
        if acc.get_interfaces().await?.contains(Interface::Hypertext) {
            // you can use self here since converting to accessible does not change the internal
            // variables
            return HypertextProxy::builder(self.connection())
                .destination(self.destination())?
				.cache_properties(CacheProperties::No)
                .path(self.path())?
                .build()
                .await;
        }
        Err(Error::InterfaceNotFound)
    }
    async fn to_hyperlink<'a>(&'a self) -> zbus::Result<HyperlinkProxy<'a>> {
        let acc = self.to_accessible().await?;
        if acc.get_interfaces().await?.contains(Interface::Hyperlink) {
            // you can use self here since converting to accessible does not change the internal
            // variables
            return HyperlinkProxy::builder(self.connection())
                .destination(self.destination())?
				.cache_properties(CacheProperties::No)
                .path(self.path())?
                .build()
                .await;
        }
        Err(Error::InterfaceNotFound)
    }
    async fn to_image<'a>(&'a self) -> zbus::Result<ImageProxy<'a>> {
        let acc = self.to_accessible().await?;
        if acc.get_interfaces().await?.contains(Interface::Image) {
            // you can use self here since converting to accessible does not change the internal
            // variables
            return ImageProxy::builder(self.connection())
                .destination(self.destination())?
				.cache_properties(CacheProperties::No)
                .path(self.path())?
                .build()
                .await;
        }
        Err(Error::InterfaceNotFound)
    }
    async fn to_selection<'a>(&'a self) -> zbus::Result<SelectionProxy<'a>> {
        let acc = self.to_accessible().await?;
        if acc.get_interfaces().await?.contains(Interface::Selection) {
            // you can use self here since converting to accessible does not change the internal
            // variables
            return SelectionProxy::builder(self.connection())
                .destination(self.destination())?
				.cache_properties(CacheProperties::No)
                .path(self.path())?
                .build()
                .await;
        }
        Err(Error::InterfaceNotFound)
    }
    async fn to_table<'a>(&'a self) -> zbus::Result<TableProxy<'a>> {
        let acc = self.to_accessible().await?;
        if acc.get_interfaces().await?.contains(Interface::Table) {
            // you can use self here since converting to accessible does not change the internal
            // variables
            return TableProxy::builder(self.connection())
                .destination(self.destination())?
				.cache_properties(CacheProperties::No)
                .path(self.path())?
                .build()
                .await;
        }
        Err(Error::InterfaceNotFound)
    }
    async fn to_table_cell<'a>(&'a self) -> zbus::Result<TableCellProxy<'a>> {
        let acc = self.to_accessible().await?;
        if acc.get_interfaces().await?.contains(Interface::TableCell) {
            // you can use self here since converting to accessible does not change the internal
            // variables
            return TableCellProxy::builder(self.connection())
                .destination(self.destination())?
				.cache_properties(CacheProperties::No)
                .path(self.path())?
                .build()
                .await;
        }
        Err(Error::InterfaceNotFound)
    }
    async fn to_text<'a>(&'a self) -> zbus::Result<TextProxy<'a>> {
        let acc = self.to_accessible().await?;
        if acc.get_interfaces().await?.contains(Interface::Text) {
            // you can use self here since converting to accessible does not change the internal
            // variables
            return TextProxy::builder(self.connection())
                .destination(self.destination())?
				.cache_properties(CacheProperties::No)
                .path(self.path())?
                .build()
                .await;
        }
        Err(Error::InterfaceNotFound)
    }
    async fn to_editable_text<'a>(&'a self) -> zbus::Result<EditableTextProxy<'a>> {
        let acc = self.to_accessible().await?;
        if acc
            .get_interfaces()
            .await?
            .contains(Interface::EditableText)
        {
            // you can use self here since converting to accessible does not change the internal
            // variables
            return EditableTextProxy::builder(self.connection())
                .destination(self.destination())?
				.cache_properties(CacheProperties::No)
                .path(self.path())?
                .build()
                .await;
        }
        Err(Error::InterfaceNotFound)
    }
    async fn to_cache<'a>(&'a self) -> zbus::Result<CacheProxy<'a>> {
        let acc = self.to_accessible().await?;
        if acc.get_interfaces().await?.contains(Interface::Cache) {
            // you can use self here since converting to accessible does not change the internal
            // variables
            return CacheProxy::builder(self.connection())
                .destination(self.destination())?
				.cache_properties(CacheProperties::No)
                .path(self.path())?
                .build()
                .await;
        }
        Err(Error::InterfaceNotFound)
    }
    async fn to_value<'a>(&'a self) -> zbus::Result<ValueProxy<'a>> {
        let acc = self.to_accessible().await?;
        if acc.get_interfaces().await?.contains(Interface::Value) {
            // you can use self here since converting to accessible does not change the internal
            // variables
            return ValueProxy::builder(self.connection())
                .destination(self.destination())?
				.cache_properties(CacheProperties::No)
                .path(self.path())?
                .build()
                .await;
        }
        Err(Error::InterfaceNotFound)
    }
    async fn to_registry<'a>(&'a self) -> zbus::Result<RegistryProxy<'a>> {
        let acc = self.to_accessible().await?;
        if acc.get_interfaces().await?.contains(Interface::Registry) {
            // you can use self here since converting to accessible does not change the internal
            // variables
            return RegistryProxy::builder(self.connection())
                .destination(self.destination())?
				.cache_properties(CacheProperties::No)
                .path(self.path())?
                .build()
                .await;
        }
        Err(Error::InterfaceNotFound)
    }
    async fn to_device_event_controller<'a>(
        &'a self,
    ) -> zbus::Result<DeviceEventControllerProxy<'a>> {
        let acc = self.to_accessible().await?;
        if acc
            .get_interfaces()
            .await?
            .contains(Interface::DeviceEventController)
        {
            // you can use self here since converting to accessible does not change the internal
            // variables
            return DeviceEventControllerProxy::builder(self.connection())
                .destination(self.destination())?
				.cache_properties(CacheProperties::No)
                .path(self.path())?
                .build()
                .await;
        }
        Err(Error::InterfaceNotFound)
    }
    async fn to_device_event_listener<'a>(&'a self) -> zbus::Result<DeviceEventListenerProxy<'a>> {
        let acc = self.to_accessible().await?;
        if acc
            .get_interfaces()
            .await?
            .contains(Interface::DeviceEventListener)
        {
            // you can use self here since converting to accessible does not change the internal
            // variables
            return DeviceEventListenerProxy::builder(self.connection())
                .destination(self.destination())?
				.cache_properties(CacheProperties::No)
                .path(self.path())?
                .build()
                .await;
        }
        Err(Error::InterfaceNotFound)
    }
}
impl Convertable for DeviceEventListenerProxy<'_> {
    /* no guard due to assumption it is always possible */
    async fn to_accessible<'a>(&'a self) -> zbus::Result<AccessibleProxy<'a>> {
        AccessibleProxy::builder(self.connection())
            .destination(self.destination())?
				.cache_properties(CacheProperties::No)
            .path(self.path())?
            .build()
            .await
    }
    async fn to_action<'a>(&'a self) -> zbus::Result<ActionProxy<'a>> {
        let acc = self.to_accessible().await?;
        if acc
            .get_interfaces()
            .await?
            .contains(Interface::Action)
        {
            // you can use self here since converting to accessible does not change the internal
            // variables
            return ActionProxy::builder(self.connection())
                .destination(self.destination())?
				.cache_properties(CacheProperties::No)
                .path(self.path())?
                .build()
                .await;
        }
        Err(Error::InterfaceNotFound)
    }
    async fn to_application<'a>(&'a self) -> zbus::Result<ApplicationProxy<'a>> {
        let acc = self.to_accessible().await?;
        if acc.get_interfaces().await?.contains(Interface::Application) {
            // you can use self here since converting to accessible does not change the internal
            // variables
            return ApplicationProxy::builder(self.connection())
                .destination(self.destination())?
				.cache_properties(CacheProperties::No)
                .path(self.path())?
                .build()
                .await;
        }
        Err(Error::InterfaceNotFound)
    }
    async fn to_collection<'a>(&'a self) -> zbus::Result<CollectionProxy<'a>> {
        let acc = self.to_accessible().await?;
        if acc.get_interfaces().await?.contains(Interface::Collection) {
            // you can use self here since converting to accessible does not change the internal
            // variables
            return CollectionProxy::builder(self.connection())
                .destination(self.destination())?
				.cache_properties(CacheProperties::No)
                .path(self.path())?
                .build()
                .await;
        }
        Err(Error::InterfaceNotFound)
    }
    async fn to_component<'a>(&'a self) -> zbus::Result<ComponentProxy<'a>> {
        let acc = self.to_accessible().await?;
        if acc.get_interfaces().await?.contains(Interface::Component) {
            // you can use self here since converting to accessible does not change the internal
            // variables
            return ComponentProxy::builder(self.connection())
                .destination(self.destination())?
				.cache_properties(CacheProperties::No)
                .path(self.path())?
                .build()
                .await;
        }
        Err(Error::InterfaceNotFound)
    }
    async fn to_document<'a>(&'a self) -> zbus::Result<DocumentProxy<'a>> {
        let acc = self.to_accessible().await?;
        if acc.get_interfaces().await?.contains(Interface::Document) {
            // you can use self here since converting to accessible does not change the internal
            // variables
            return DocumentProxy::builder(self.connection())
                .destination(self.destination())?
				.cache_properties(CacheProperties::No)
                .path(self.path())?
                .build()
                .await;
        }
        Err(Error::InterfaceNotFound)
    }
    async fn to_hypertext<'a>(&'a self) -> zbus::Result<HypertextProxy<'a>> {
        let acc = self.to_accessible().await?;
        if acc.get_interfaces().await?.contains(Interface::Hypertext) {
            // you can use self here since converting to accessible does not change the internal
            // variables
            return HypertextProxy::builder(self.connection())
                .destination(self.destination())?
				.cache_properties(CacheProperties::No)
                .path(self.path())?
                .build()
                .await;
        }
        Err(Error::InterfaceNotFound)
    }
    async fn to_hyperlink<'a>(&'a self) -> zbus::Result<HyperlinkProxy<'a>> {
        let acc = self.to_accessible().await?;
        if acc.get_interfaces().await?.contains(Interface::Hyperlink) {
            // you can use self here since converting to accessible does not change the internal
            // variables
            return HyperlinkProxy::builder(self.connection())
                .destination(self.destination())?
				.cache_properties(CacheProperties::No)
                .path(self.path())?
                .build()
                .await;
        }
        Err(Error::InterfaceNotFound)
    }
    async fn to_image<'a>(&'a self) -> zbus::Result<ImageProxy<'a>> {
        let acc = self.to_accessible().await?;
        if acc.get_interfaces().await?.contains(Interface::Image) {
            // you can use self here since converting to accessible does not change the internal
            // variables
            return ImageProxy::builder(self.connection())
                .destination(self.destination())?
				.cache_properties(CacheProperties::No)
                .path(self.path())?
                .build()
                .await;
        }
        Err(Error::InterfaceNotFound)
    }
    async fn to_selection<'a>(&'a self) -> zbus::Result<SelectionProxy<'a>> {
        let acc = self.to_accessible().await?;
        if acc.get_interfaces().await?.contains(Interface::Selection) {
            // you can use self here since converting to accessible does not change the internal
            // variables
            return SelectionProxy::builder(self.connection())
                .destination(self.destination())?
				.cache_properties(CacheProperties::No)
                .path(self.path())?
                .build()
                .await;
        }
        Err(Error::InterfaceNotFound)
    }
    async fn to_table<'a>(&'a self) -> zbus::Result<TableProxy<'a>> {
        let acc = self.to_accessible().await?;
        if acc.get_interfaces().await?.contains(Interface::Table) {
            // you can use self here since converting to accessible does not change the internal
            // variables
            return TableProxy::builder(self.connection())
                .destination(self.destination())?
				.cache_properties(CacheProperties::No)
                .path(self.path())?
                .build()
                .await;
        }
        Err(Error::InterfaceNotFound)
    }
    async fn to_table_cell<'a>(&'a self) -> zbus::Result<TableCellProxy<'a>> {
        let acc = self.to_accessible().await?;
        if acc.get_interfaces().await?.contains(Interface::TableCell) {
            // you can use self here since converting to accessible does not change the internal
            // variables
            return TableCellProxy::builder(self.connection())
                .destination(self.destination())?
				.cache_properties(CacheProperties::No)
                .path(self.path())?
                .build()
                .await;
        }
        Err(Error::InterfaceNotFound)
    }
    async fn to_text<'a>(&'a self) -> zbus::Result<TextProxy<'a>> {
        let acc = self.to_accessible().await?;
        if acc.get_interfaces().await?.contains(Interface::Text) {
            // you can use self here since converting to accessible does not change the internal
            // variables
            return TextProxy::builder(self.connection())
                .destination(self.destination())?
				.cache_properties(CacheProperties::No)
                .path(self.path())?
                .build()
                .await;
        }
        Err(Error::InterfaceNotFound)
    }
    async fn to_editable_text<'a>(&'a self) -> zbus::Result<EditableTextProxy<'a>> {
        let acc = self.to_accessible().await?;
        if acc
            .get_interfaces()
            .await?
            .contains(Interface::EditableText)
        {
            // you can use self here since converting to accessible does not change the internal
            // variables
            return EditableTextProxy::builder(self.connection())
                .destination(self.destination())?
				.cache_properties(CacheProperties::No)
                .path(self.path())?
                .build()
                .await;
        }
        Err(Error::InterfaceNotFound)
    }
    async fn to_cache<'a>(&'a self) -> zbus::Result<CacheProxy<'a>> {
        let acc = self.to_accessible().await?;
        if acc.get_interfaces().await?.contains(Interface::Cache) {
            // you can use self here since converting to accessible does not change the internal
            // variables
            return CacheProxy::builder(self.connection())
                .destination(self.destination())?
				.cache_properties(CacheProperties::No)
                .path(self.path())?
                .build()
                .await;
        }
        Err(Error::InterfaceNotFound)
    }
    async fn to_value<'a>(&'a self) -> zbus::Result<ValueProxy<'a>> {
        let acc = self.to_accessible().await?;
        if acc.get_interfaces().await?.contains(Interface::Value) {
            // you can use self here since converting to accessible does not change the internal
            // variables
            return ValueProxy::builder(self.connection())
                .destination(self.destination())?
				.cache_properties(CacheProperties::No)
                .path(self.path())?
                .build()
                .await;
        }
        Err(Error::InterfaceNotFound)
    }
    async fn to_registry<'a>(&'a self) -> zbus::Result<RegistryProxy<'a>> {
        let acc = self.to_accessible().await?;
        if acc.get_interfaces().await?.contains(Interface::Registry) {
            // you can use self here since converting to accessible does not change the internal
            // variables
            return RegistryProxy::builder(self.connection())
                .destination(self.destination())?
				.cache_properties(CacheProperties::No)
                .path(self.path())?
                .build()
                .await;
        }
        Err(Error::InterfaceNotFound)
    }
    async fn to_device_event_controller<'a>(
        &'a self,
    ) -> zbus::Result<DeviceEventControllerProxy<'a>> {
        let acc = self.to_accessible().await?;
        if acc
            .get_interfaces()
            .await?
            .contains(Interface::DeviceEventController)
        {
            // you can use self here since converting to accessible does not change the internal
            // variables
            return DeviceEventControllerProxy::builder(self.connection())
                .destination(self.destination())?
				.cache_properties(CacheProperties::No)
                .path(self.path())?
                .build()
                .await;
        }
        Err(Error::InterfaceNotFound)
    }
    async fn to_device_event_listener<'a>(&'a self) -> zbus::Result<DeviceEventListenerProxy<'a>> {
        let acc = self.to_accessible().await?;
        if acc
            .get_interfaces()
            .await?
            .contains(Interface::DeviceEventListener)
        {
            // you can use self here since converting to accessible does not change the internal
            // variables
            return DeviceEventListenerProxy::builder(self.connection())
                .destination(self.destination())?
				.cache_properties(CacheProperties::No)
                .path(self.path())?
                .build()
                .await;
        }
        Err(Error::InterfaceNotFound)
    }
}
impl Convertable for DocumentProxy<'_> {
    /* no guard due to assumption it is always possible */
    async fn to_accessible<'a>(&'a self) -> zbus::Result<AccessibleProxy<'a>> {
        AccessibleProxy::builder(self.connection())
            .destination(self.destination())?
				.cache_properties(CacheProperties::No)
            .path(self.path())?
            .build()
            .await
    }
    async fn to_action<'a>(&'a self) -> zbus::Result<ActionProxy<'a>> {
        let acc = self.to_accessible().await?;
        if acc
            .get_interfaces()
            .await?
            .contains(Interface::Action)
        {
            // you can use self here since converting to accessible does not change the internal
            // variables
            return ActionProxy::builder(self.connection())
                .destination(self.destination())?
				.cache_properties(CacheProperties::No)
                .path(self.path())?
                .build()
                .await;
        }
        Err(Error::InterfaceNotFound)
    }
    async fn to_application<'a>(&'a self) -> zbus::Result<ApplicationProxy<'a>> {
        let acc = self.to_accessible().await?;
        if acc.get_interfaces().await?.contains(Interface::Application) {
            // you can use self here since converting to accessible does not change the internal
            // variables
            return ApplicationProxy::builder(self.connection())
                .destination(self.destination())?
				.cache_properties(CacheProperties::No)
                .path(self.path())?
                .build()
                .await;
        }
        Err(Error::InterfaceNotFound)
    }
    async fn to_collection<'a>(&'a self) -> zbus::Result<CollectionProxy<'a>> {
        let acc = self.to_accessible().await?;
        if acc.get_interfaces().await?.contains(Interface::Collection) {
            // you can use self here since converting to accessible does not change the internal
            // variables
            return CollectionProxy::builder(self.connection())
                .destination(self.destination())?
				.cache_properties(CacheProperties::No)
                .path(self.path())?
                .build()
                .await;
        }
        Err(Error::InterfaceNotFound)
    }
    async fn to_component<'a>(&'a self) -> zbus::Result<ComponentProxy<'a>> {
        let acc = self.to_accessible().await?;
        if acc.get_interfaces().await?.contains(Interface::Component) {
            // you can use self here since converting to accessible does not change the internal
            // variables
            return ComponentProxy::builder(self.connection())
                .destination(self.destination())?
				.cache_properties(CacheProperties::No)
                .path(self.path())?
                .build()
                .await;
        }
        Err(Error::InterfaceNotFound)
    }
    async fn to_document<'a>(&'a self) -> zbus::Result<DocumentProxy<'a>> {
        let acc = self.to_accessible().await?;
        if acc.get_interfaces().await?.contains(Interface::Document) {
            // you can use self here since converting to accessible does not change the internal
            // variables
            return DocumentProxy::builder(self.connection())
                .destination(self.destination())?
				.cache_properties(CacheProperties::No)
                .path(self.path())?
                .build()
                .await;
        }
        Err(Error::InterfaceNotFound)
    }
    async fn to_hypertext<'a>(&'a self) -> zbus::Result<HypertextProxy<'a>> {
        let acc = self.to_accessible().await?;
        if acc.get_interfaces().await?.contains(Interface::Hypertext) {
            // you can use self here since converting to accessible does not change the internal
            // variables
            return HypertextProxy::builder(self.connection())
                .destination(self.destination())?
				.cache_properties(CacheProperties::No)
                .path(self.path())?
                .build()
                .await;
        }
        Err(Error::InterfaceNotFound)
    }
    async fn to_hyperlink<'a>(&'a self) -> zbus::Result<HyperlinkProxy<'a>> {
        let acc = self.to_accessible().await?;
        if acc.get_interfaces().await?.contains(Interface::Hyperlink) {
            // you can use self here since converting to accessible does not change the internal
            // variables
            return HyperlinkProxy::builder(self.connection())
                .destination(self.destination())?
				.cache_properties(CacheProperties::No)
                .path(self.path())?
                .build()
                .await;
        }
        Err(Error::InterfaceNotFound)
    }
    async fn to_image<'a>(&'a self) -> zbus::Result<ImageProxy<'a>> {
        let acc = self.to_accessible().await?;
        if acc.get_interfaces().await?.contains(Interface::Image) {
            // you can use self here since converting to accessible does not change the internal
            // variables
            return ImageProxy::builder(self.connection())
                .destination(self.destination())?
				.cache_properties(CacheProperties::No)
                .path(self.path())?
                .build()
                .await;
        }
        Err(Error::InterfaceNotFound)
    }
    async fn to_selection<'a>(&'a self) -> zbus::Result<SelectionProxy<'a>> {
        let acc = self.to_accessible().await?;
        if acc.get_interfaces().await?.contains(Interface::Selection) {
            // you can use self here since converting to accessible does not change the internal
            // variables
            return SelectionProxy::builder(self.connection())
                .destination(self.destination())?
				.cache_properties(CacheProperties::No)
                .path(self.path())?
                .build()
                .await;
        }
        Err(Error::InterfaceNotFound)
    }
    async fn to_table<'a>(&'a self) -> zbus::Result<TableProxy<'a>> {
        let acc = self.to_accessible().await?;
        if acc.get_interfaces().await?.contains(Interface::Table) {
            // you can use self here since converting to accessible does not change the internal
            // variables
            return TableProxy::builder(self.connection())
                .destination(self.destination())?
				.cache_properties(CacheProperties::No)
                .path(self.path())?
                .build()
                .await;
        }
        Err(Error::InterfaceNotFound)
    }
    async fn to_table_cell<'a>(&'a self) -> zbus::Result<TableCellProxy<'a>> {
        let acc = self.to_accessible().await?;
        if acc.get_interfaces().await?.contains(Interface::TableCell) {
            // you can use self here since converting to accessible does not change the internal
            // variables
            return TableCellProxy::builder(self.connection())
                .destination(self.destination())?
				.cache_properties(CacheProperties::No)
                .path(self.path())?
                .build()
                .await;
        }
        Err(Error::InterfaceNotFound)
    }
    async fn to_text<'a>(&'a self) -> zbus::Result<TextProxy<'a>> {
        let acc = self.to_accessible().await?;
        if acc.get_interfaces().await?.contains(Interface::Text) {
            // you can use self here since converting to accessible does not change the internal
            // variables
            return TextProxy::builder(self.connection())
                .destination(self.destination())?
				.cache_properties(CacheProperties::No)
                .path(self.path())?
                .build()
                .await;
        }
        Err(Error::InterfaceNotFound)
    }
    async fn to_editable_text<'a>(&'a self) -> zbus::Result<EditableTextProxy<'a>> {
        let acc = self.to_accessible().await?;
        if acc
            .get_interfaces()
            .await?
            .contains(Interface::EditableText)
        {
            // you can use self here since converting to accessible does not change the internal
            // variables
            return EditableTextProxy::builder(self.connection())
                .destination(self.destination())?
				.cache_properties(CacheProperties::No)
                .path(self.path())?
                .build()
                .await;
        }
        Err(Error::InterfaceNotFound)
    }
    async fn to_cache<'a>(&'a self) -> zbus::Result<CacheProxy<'a>> {
        let acc = self.to_accessible().await?;
        if acc.get_interfaces().await?.contains(Interface::Cache) {
            // you can use self here since converting to accessible does not change the internal
            // variables
            return CacheProxy::builder(self.connection())
                .destination(self.destination())?
				.cache_properties(CacheProperties::No)
                .path(self.path())?
                .build()
                .await;
        }
        Err(Error::InterfaceNotFound)
    }
    async fn to_value<'a>(&'a self) -> zbus::Result<ValueProxy<'a>> {
        let acc = self.to_accessible().await?;
        if acc.get_interfaces().await?.contains(Interface::Value) {
            // you can use self here since converting to accessible does not change the internal
            // variables
            return ValueProxy::builder(self.connection())
                .destination(self.destination())?
				.cache_properties(CacheProperties::No)
                .path(self.path())?
                .build()
                .await;
        }
        Err(Error::InterfaceNotFound)
    }
    async fn to_registry<'a>(&'a self) -> zbus::Result<RegistryProxy<'a>> {
        let acc = self.to_accessible().await?;
        if acc.get_interfaces().await?.contains(Interface::Registry) {
            // you can use self here since converting to accessible does not change the internal
            // variables
            return RegistryProxy::builder(self.connection())
                .destination(self.destination())?
				.cache_properties(CacheProperties::No)
                .path(self.path())?
                .build()
                .await;
        }
        Err(Error::InterfaceNotFound)
    }
    async fn to_device_event_controller<'a>(
        &'a self,
    ) -> zbus::Result<DeviceEventControllerProxy<'a>> {
        let acc = self.to_accessible().await?;
        if acc
            .get_interfaces()
            .await?
            .contains(Interface::DeviceEventController)
        {
            // you can use self here since converting to accessible does not change the internal
            // variables
            return DeviceEventControllerProxy::builder(self.connection())
                .destination(self.destination())?
				.cache_properties(CacheProperties::No)
                .path(self.path())?
                .build()
                .await;
        }
        Err(Error::InterfaceNotFound)
    }
    async fn to_device_event_listener<'a>(&'a self) -> zbus::Result<DeviceEventListenerProxy<'a>> {
        let acc = self.to_accessible().await?;
        if acc
            .get_interfaces()
            .await?
            .contains(Interface::DeviceEventListener)
        {
            // you can use self here since converting to accessible does not change the internal
            // variables
            return DeviceEventListenerProxy::builder(self.connection())
                .destination(self.destination())?
				.cache_properties(CacheProperties::No)
                .path(self.path())?
                .build()
                .await;
        }
        Err(Error::InterfaceNotFound)
    }
}
impl Convertable for EditableTextProxy<'_> {
    /* no guard due to assumption it is always possible */
    async fn to_accessible<'a>(&'a self) -> zbus::Result<AccessibleProxy<'a>> {
        AccessibleProxy::builder(self.connection())
            .destination(self.destination())?
				.cache_properties(CacheProperties::No)
            .path(self.path())?
            .build()
            .await
    }
    async fn to_action<'a>(&'a self) -> zbus::Result<ActionProxy<'a>> {
        let acc = self.to_accessible().await?;
        if acc
            .get_interfaces()
            .await?
            .contains(Interface::Action)
        {
            // you can use self here since converting to accessible does not change the internal
            // variables
            return ActionProxy::builder(self.connection())
                .destination(self.destination())?
				.cache_properties(CacheProperties::No)
                .path(self.path())?
                .build()
                .await;
        }
        Err(Error::InterfaceNotFound)
    }
    async fn to_application<'a>(&'a self) -> zbus::Result<ApplicationProxy<'a>> {
        let acc = self.to_accessible().await?;
        if acc.get_interfaces().await?.contains(Interface::Application) {
            // you can use self here since converting to accessible does not change the internal
            // variables
            return ApplicationProxy::builder(self.connection())
                .destination(self.destination())?
				.cache_properties(CacheProperties::No)
                .path(self.path())?
                .build()
                .await;
        }
        Err(Error::InterfaceNotFound)
    }
    async fn to_collection<'a>(&'a self) -> zbus::Result<CollectionProxy<'a>> {
        let acc = self.to_accessible().await?;
        if acc.get_interfaces().await?.contains(Interface::Collection) {
            // you can use self here since converting to accessible does not change the internal
            // variables
            return CollectionProxy::builder(self.connection())
                .destination(self.destination())?
				.cache_properties(CacheProperties::No)
                .path(self.path())?
                .build()
                .await;
        }
        Err(Error::InterfaceNotFound)
    }
    async fn to_component<'a>(&'a self) -> zbus::Result<ComponentProxy<'a>> {
        let acc = self.to_accessible().await?;
        if acc.get_interfaces().await?.contains(Interface::Component) {
            // you can use self here since converting to accessible does not change the internal
            // variables
            return ComponentProxy::builder(self.connection())
                .destination(self.destination())?
				.cache_properties(CacheProperties::No)
                .path(self.path())?
                .build()
                .await;
        }
        Err(Error::InterfaceNotFound)
    }
    async fn to_document<'a>(&'a self) -> zbus::Result<DocumentProxy<'a>> {
        let acc = self.to_accessible().await?;
        if acc.get_interfaces().await?.contains(Interface::Document) {
            // you can use self here since converting to accessible does not change the internal
            // variables
            return DocumentProxy::builder(self.connection())
                .destination(self.destination())?
				.cache_properties(CacheProperties::No)
                .path(self.path())?
                .build()
                .await;
        }
        Err(Error::InterfaceNotFound)
    }
    async fn to_hypertext<'a>(&'a self) -> zbus::Result<HypertextProxy<'a>> {
        let acc = self.to_accessible().await?;
        if acc.get_interfaces().await?.contains(Interface::Hypertext) {
            // you can use self here since converting to accessible does not change the internal
            // variables
            return HypertextProxy::builder(self.connection())
                .destination(self.destination())?
				.cache_properties(CacheProperties::No)
                .path(self.path())?
                .build()
                .await;
        }
        Err(Error::InterfaceNotFound)
    }
    async fn to_hyperlink<'a>(&'a self) -> zbus::Result<HyperlinkProxy<'a>> {
        let acc = self.to_accessible().await?;
        if acc.get_interfaces().await?.contains(Interface::Hyperlink) {
            // you can use self here since converting to accessible does not change the internal
            // variables
            return HyperlinkProxy::builder(self.connection())
                .destination(self.destination())?
				.cache_properties(CacheProperties::No)
                .path(self.path())?
                .build()
                .await;
        }
        Err(Error::InterfaceNotFound)
    }
    async fn to_image<'a>(&'a self) -> zbus::Result<ImageProxy<'a>> {
        let acc = self.to_accessible().await?;
        if acc.get_interfaces().await?.contains(Interface::Image) {
            // you can use self here since converting to accessible does not change the internal
            // variables
            return ImageProxy::builder(self.connection())
                .destination(self.destination())?
				.cache_properties(CacheProperties::No)
                .path(self.path())?
                .build()
                .await;
        }
        Err(Error::InterfaceNotFound)
    }
    async fn to_selection<'a>(&'a self) -> zbus::Result<SelectionProxy<'a>> {
        let acc = self.to_accessible().await?;
        if acc.get_interfaces().await?.contains(Interface::Selection) {
            // you can use self here since converting to accessible does not change the internal
            // variables
            return SelectionProxy::builder(self.connection())
                .destination(self.destination())?
				.cache_properties(CacheProperties::No)
                .path(self.path())?
                .build()
                .await;
        }
        Err(Error::InterfaceNotFound)
    }
    async fn to_table<'a>(&'a self) -> zbus::Result<TableProxy<'a>> {
        let acc = self.to_accessible().await?;
        if acc.get_interfaces().await?.contains(Interface::Table) {
            // you can use self here since converting to accessible does not change the internal
            // variables
            return TableProxy::builder(self.connection())
                .destination(self.destination())?
				.cache_properties(CacheProperties::No)
                .path(self.path())?
                .build()
                .await;
        }
        Err(Error::InterfaceNotFound)
    }
    async fn to_table_cell<'a>(&'a self) -> zbus::Result<TableCellProxy<'a>> {
        let acc = self.to_accessible().await?;
        if acc.get_interfaces().await?.contains(Interface::TableCell) {
            // you can use self here since converting to accessible does not change the internal
            // variables
            return TableCellProxy::builder(self.connection())
                .destination(self.destination())?
				.cache_properties(CacheProperties::No)
                .path(self.path())?
                .build()
                .await;
        }
        Err(Error::InterfaceNotFound)
    }
    async fn to_text<'a>(&'a self) -> zbus::Result<TextProxy<'a>> {
        let acc = self.to_accessible().await?;
        if acc.get_interfaces().await?.contains(Interface::Text) {
            // you can use self here since converting to accessible does not change the internal
            // variables
            return TextProxy::builder(self.connection())
                .destination(self.destination())?
				.cache_properties(CacheProperties::No)
                .path(self.path())?
                .build()
                .await;
        }
        Err(Error::InterfaceNotFound)
    }
    async fn to_editable_text<'a>(&'a self) -> zbus::Result<EditableTextProxy<'a>> {
        let acc = self.to_accessible().await?;
        if acc
            .get_interfaces()
            .await?
            .contains(Interface::EditableText)
        {
            // you can use self here since converting to accessible does not change the internal
            // variables
            return EditableTextProxy::builder(self.connection())
                .destination(self.destination())?
				.cache_properties(CacheProperties::No)
                .path(self.path())?
                .build()
                .await;
        }
        Err(Error::InterfaceNotFound)
    }
    async fn to_cache<'a>(&'a self) -> zbus::Result<CacheProxy<'a>> {
        let acc = self.to_accessible().await?;
        if acc.get_interfaces().await?.contains(Interface::Cache) {
            // you can use self here since converting to accessible does not change the internal
            // variables
            return CacheProxy::builder(self.connection())
                .destination(self.destination())?
				.cache_properties(CacheProperties::No)
                .path(self.path())?
                .build()
                .await;
        }
        Err(Error::InterfaceNotFound)
    }
    async fn to_value<'a>(&'a self) -> zbus::Result<ValueProxy<'a>> {
        let acc = self.to_accessible().await?;
        if acc.get_interfaces().await?.contains(Interface::Value) {
            // you can use self here since converting to accessible does not change the internal
            // variables
            return ValueProxy::builder(self.connection())
                .destination(self.destination())?
				.cache_properties(CacheProperties::No)
                .path(self.path())?
                .build()
                .await;
        }
        Err(Error::InterfaceNotFound)
    }
    async fn to_registry<'a>(&'a self) -> zbus::Result<RegistryProxy<'a>> {
        let acc = self.to_accessible().await?;
        if acc.get_interfaces().await?.contains(Interface::Registry) {
            // you can use self here since converting to accessible does not change the internal
            // variables
            return RegistryProxy::builder(self.connection())
                .destination(self.destination())?
				.cache_properties(CacheProperties::No)
                .path(self.path())?
                .build()
                .await;
        }
        Err(Error::InterfaceNotFound)
    }
    async fn to_device_event_controller<'a>(
        &'a self,
    ) -> zbus::Result<DeviceEventControllerProxy<'a>> {
        let acc = self.to_accessible().await?;
        if acc
            .get_interfaces()
            .await?
            .contains(Interface::DeviceEventController)
        {
            // you can use self here since converting to accessible does not change the internal
            // variables
            return DeviceEventControllerProxy::builder(self.connection())
                .destination(self.destination())?
				.cache_properties(CacheProperties::No)
                .path(self.path())?
                .build()
                .await;
        }
        Err(Error::InterfaceNotFound)
    }
    async fn to_device_event_listener<'a>(&'a self) -> zbus::Result<DeviceEventListenerProxy<'a>> {
        let acc = self.to_accessible().await?;
        if acc
            .get_interfaces()
            .await?
            .contains(Interface::DeviceEventListener)
        {
            // you can use self here since converting to accessible does not change the internal
            // variables
            return DeviceEventListenerProxy::builder(self.connection())
                .destination(self.destination())?
				.cache_properties(CacheProperties::No)
                .path(self.path())?
                .build()
                .await;
        }
        Err(Error::InterfaceNotFound)
    }
}
impl Convertable for HyperlinkProxy<'_> {
    /* no guard due to assumption it is always possible */
    async fn to_accessible<'a>(&'a self) -> zbus::Result<AccessibleProxy<'a>> {
        AccessibleProxy::builder(self.connection())
            .destination(self.destination())?
				.cache_properties(CacheProperties::No)
            .path(self.path())?
            .build()
            .await
    }
    async fn to_action<'a>(&'a self) -> zbus::Result<ActionProxy<'a>> {
        let acc = self.to_accessible().await?;
        if acc
            .get_interfaces()
            .await?
            .contains(Interface::Action)
        {
            // you can use self here since converting to accessible does not change the internal
            // variables
            return ActionProxy::builder(self.connection())
                .destination(self.destination())?
				.cache_properties(CacheProperties::No)
                .path(self.path())?
                .build()
                .await;
        }
        Err(Error::InterfaceNotFound)
    }
    async fn to_application<'a>(&'a self) -> zbus::Result<ApplicationProxy<'a>> {
        let acc = self.to_accessible().await?;
        if acc.get_interfaces().await?.contains(Interface::Application) {
            // you can use self here since converting to accessible does not change the internal
            // variables
            return ApplicationProxy::builder(self.connection())
                .destination(self.destination())?
				.cache_properties(CacheProperties::No)
                .path(self.path())?
                .build()
                .await;
        }
        Err(Error::InterfaceNotFound)
    }
    async fn to_collection<'a>(&'a self) -> zbus::Result<CollectionProxy<'a>> {
        let acc = self.to_accessible().await?;
        if acc.get_interfaces().await?.contains(Interface::Collection) {
            // you can use self here since converting to accessible does not change the internal
            // variables
            return CollectionProxy::builder(self.connection())
                .destination(self.destination())?
				.cache_properties(CacheProperties::No)
                .path(self.path())?
                .build()
                .await;
        }
        Err(Error::InterfaceNotFound)
    }
    async fn to_component<'a>(&'a self) -> zbus::Result<ComponentProxy<'a>> {
        let acc = self.to_accessible().await?;
        if acc.get_interfaces().await?.contains(Interface::Component) {
            // you can use self here since converting to accessible does not change the internal
            // variables
            return ComponentProxy::builder(self.connection())
                .destination(self.destination())?
				.cache_properties(CacheProperties::No)
                .path(self.path())?
                .build()
                .await;
        }
        Err(Error::InterfaceNotFound)
    }
    async fn to_document<'a>(&'a self) -> zbus::Result<DocumentProxy<'a>> {
        let acc = self.to_accessible().await?;
        if acc.get_interfaces().await?.contains(Interface::Document) {
            // you can use self here since converting to accessible does not change the internal
            // variables
            return DocumentProxy::builder(self.connection())
                .destination(self.destination())?
				.cache_properties(CacheProperties::No)
                .path(self.path())?
                .build()
                .await;
        }
        Err(Error::InterfaceNotFound)
    }
    async fn to_hypertext<'a>(&'a self) -> zbus::Result<HypertextProxy<'a>> {
        let acc = self.to_accessible().await?;
        if acc.get_interfaces().await?.contains(Interface::Hypertext) {
            // you can use self here since converting to accessible does not change the internal
            // variables
            return HypertextProxy::builder(self.connection())
                .destination(self.destination())?
				.cache_properties(CacheProperties::No)
                .path(self.path())?
                .build()
                .await;
        }
        Err(Error::InterfaceNotFound)
    }
    async fn to_hyperlink<'a>(&'a self) -> zbus::Result<HyperlinkProxy<'a>> {
        let acc = self.to_accessible().await?;
        if acc.get_interfaces().await?.contains(Interface::Hyperlink) {
            // you can use self here since converting to accessible does not change the internal
            // variables
            return HyperlinkProxy::builder(self.connection())
                .destination(self.destination())?
				.cache_properties(CacheProperties::No)
                .path(self.path())?
                .build()
                .await;
        }
        Err(Error::InterfaceNotFound)
    }
    async fn to_image<'a>(&'a self) -> zbus::Result<ImageProxy<'a>> {
        let acc = self.to_accessible().await?;
        if acc.get_interfaces().await?.contains(Interface::Image) {
            // you can use self here since converting to accessible does not change the internal
            // variables
            return ImageProxy::builder(self.connection())
                .destination(self.destination())?
				.cache_properties(CacheProperties::No)
                .path(self.path())?
                .build()
                .await;
        }
        Err(Error::InterfaceNotFound)
    }
    async fn to_selection<'a>(&'a self) -> zbus::Result<SelectionProxy<'a>> {
        let acc = self.to_accessible().await?;
        if acc.get_interfaces().await?.contains(Interface::Selection) {
            // you can use self here since converting to accessible does not change the internal
            // variables
            return SelectionProxy::builder(self.connection())
                .destination(self.destination())?
				.cache_properties(CacheProperties::No)
                .path(self.path())?
                .build()
                .await;
        }
        Err(Error::InterfaceNotFound)
    }
    async fn to_table<'a>(&'a self) -> zbus::Result<TableProxy<'a>> {
        let acc = self.to_accessible().await?;
        if acc.get_interfaces().await?.contains(Interface::Table) {
            // you can use self here since converting to accessible does not change the internal
            // variables
            return TableProxy::builder(self.connection())
                .destination(self.destination())?
				.cache_properties(CacheProperties::No)
                .path(self.path())?
                .build()
                .await;
        }
        Err(Error::InterfaceNotFound)
    }
    async fn to_table_cell<'a>(&'a self) -> zbus::Result<TableCellProxy<'a>> {
        let acc = self.to_accessible().await?;
        if acc.get_interfaces().await?.contains(Interface::TableCell) {
            // you can use self here since converting to accessible does not change the internal
            // variables
            return TableCellProxy::builder(self.connection())
                .destination(self.destination())?
				.cache_properties(CacheProperties::No)
                .path(self.path())?
                .build()
                .await;
        }
        Err(Error::InterfaceNotFound)
    }
    async fn to_text<'a>(&'a self) -> zbus::Result<TextProxy<'a>> {
        let acc = self.to_accessible().await?;
        if acc.get_interfaces().await?.contains(Interface::Text) {
            // you can use self here since converting to accessible does not change the internal
            // variables
            return TextProxy::builder(self.connection())
                .destination(self.destination())?
				.cache_properties(CacheProperties::No)
                .path(self.path())?
                .build()
                .await;
        }
        Err(Error::InterfaceNotFound)
    }
    async fn to_editable_text<'a>(&'a self) -> zbus::Result<EditableTextProxy<'a>> {
        let acc = self.to_accessible().await?;
        if acc
            .get_interfaces()
            .await?
            .contains(Interface::EditableText)
        {
            // you can use self here since converting to accessible does not change the internal
            // variables
            return EditableTextProxy::builder(self.connection())
                .destination(self.destination())?
				.cache_properties(CacheProperties::No)
                .path(self.path())?
                .build()
                .await;
        }
        Err(Error::InterfaceNotFound)
    }
    async fn to_cache<'a>(&'a self) -> zbus::Result<CacheProxy<'a>> {
        let acc = self.to_accessible().await?;
        if acc.get_interfaces().await?.contains(Interface::Cache) {
            // you can use self here since converting to accessible does not change the internal
            // variables
            return CacheProxy::builder(self.connection())
                .destination(self.destination())?
				.cache_properties(CacheProperties::No)
                .path(self.path())?
                .build()
                .await;
        }
        Err(Error::InterfaceNotFound)
    }
    async fn to_value<'a>(&'a self) -> zbus::Result<ValueProxy<'a>> {
        let acc = self.to_accessible().await?;
        if acc.get_interfaces().await?.contains(Interface::Value) {
            // you can use self here since converting to accessible does not change the internal
            // variables
            return ValueProxy::builder(self.connection())
                .destination(self.destination())?
				.cache_properties(CacheProperties::No)
                .path(self.path())?
                .build()
                .await;
        }
        Err(Error::InterfaceNotFound)
    }
    async fn to_registry<'a>(&'a self) -> zbus::Result<RegistryProxy<'a>> {
        let acc = self.to_accessible().await?;
        if acc.get_interfaces().await?.contains(Interface::Registry) {
            // you can use self here since converting to accessible does not change the internal
            // variables
            return RegistryProxy::builder(self.connection())
                .destination(self.destination())?
				.cache_properties(CacheProperties::No)
                .path(self.path())?
                .build()
                .await;
        }
        Err(Error::InterfaceNotFound)
    }
    async fn to_device_event_controller<'a>(
        &'a self,
    ) -> zbus::Result<DeviceEventControllerProxy<'a>> {
        let acc = self.to_accessible().await?;
        if acc
            .get_interfaces()
            .await?
            .contains(Interface::DeviceEventController)
        {
            // you can use self here since converting to accessible does not change the internal
            // variables
            return DeviceEventControllerProxy::builder(self.connection())
                .destination(self.destination())?
				.cache_properties(CacheProperties::No)
                .path(self.path())?
                .build()
                .await;
        }
        Err(Error::InterfaceNotFound)
    }
    async fn to_device_event_listener<'a>(&'a self) -> zbus::Result<DeviceEventListenerProxy<'a>> {
        let acc = self.to_accessible().await?;
        if acc
            .get_interfaces()
            .await?
            .contains(Interface::DeviceEventListener)
        {
            // you can use self here since converting to accessible does not change the internal
            // variables
            return DeviceEventListenerProxy::builder(self.connection())
                .destination(self.destination())?
				.cache_properties(CacheProperties::No)
                .path(self.path())?
                .build()
                .await;
        }
        Err(Error::InterfaceNotFound)
    }
}
impl Convertable for HypertextProxy<'_> {
    /* no guard due to assumption it is always possible */
    async fn to_accessible<'a>(&'a self) -> zbus::Result<AccessibleProxy<'a>> {
        AccessibleProxy::builder(self.connection())
            .destination(self.destination())?
				.cache_properties(CacheProperties::No)
            .path(self.path())?
            .build()
            .await
    }
    async fn to_action<'a>(&'a self) -> zbus::Result<ActionProxy<'a>> {
        let acc = self.to_accessible().await?;
        if acc
            .get_interfaces()
            .await?
            .contains(Interface::Action)
        {
            // you can use self here since converting to accessible does not change the internal
            // variables
            return ActionProxy::builder(self.connection())
                .destination(self.destination())?
				.cache_properties(CacheProperties::No)
                .path(self.path())?
                .build()
                .await;
        }
        Err(Error::InterfaceNotFound)
    }
    async fn to_application<'a>(&'a self) -> zbus::Result<ApplicationProxy<'a>> {
        let acc = self.to_accessible().await?;
        if acc.get_interfaces().await?.contains(Interface::Application) {
            // you can use self here since converting to accessible does not change the internal
            // variables
            return ApplicationProxy::builder(self.connection())
                .destination(self.destination())?
				.cache_properties(CacheProperties::No)
                .path(self.path())?
                .build()
                .await;
        }
        Err(Error::InterfaceNotFound)
    }
    async fn to_collection<'a>(&'a self) -> zbus::Result<CollectionProxy<'a>> {
        let acc = self.to_accessible().await?;
        if acc.get_interfaces().await?.contains(Interface::Collection) {
            // you can use self here since converting to accessible does not change the internal
            // variables
            return CollectionProxy::builder(self.connection())
                .destination(self.destination())?
				.cache_properties(CacheProperties::No)
                .path(self.path())?
                .build()
                .await;
        }
        Err(Error::InterfaceNotFound)
    }
    async fn to_component<'a>(&'a self) -> zbus::Result<ComponentProxy<'a>> {
        let acc = self.to_accessible().await?;
        if acc.get_interfaces().await?.contains(Interface::Component) {
            // you can use self here since converting to accessible does not change the internal
            // variables
            return ComponentProxy::builder(self.connection())
                .destination(self.destination())?
				.cache_properties(CacheProperties::No)
                .path(self.path())?
                .build()
                .await;
        }
        Err(Error::InterfaceNotFound)
    }
    async fn to_document<'a>(&'a self) -> zbus::Result<DocumentProxy<'a>> {
        let acc = self.to_accessible().await?;
        if acc.get_interfaces().await?.contains(Interface::Document) {
            // you can use self here since converting to accessible does not change the internal
            // variables
            return DocumentProxy::builder(self.connection())
                .destination(self.destination())?
				.cache_properties(CacheProperties::No)
                .path(self.path())?
                .build()
                .await;
        }
        Err(Error::InterfaceNotFound)
    }
    async fn to_hypertext<'a>(&'a self) -> zbus::Result<HypertextProxy<'a>> {
        let acc = self.to_accessible().await?;
        if acc.get_interfaces().await?.contains(Interface::Hypertext) {
            // you can use self here since converting to accessible does not change the internal
            // variables
            return HypertextProxy::builder(self.connection())
                .destination(self.destination())?
				.cache_properties(CacheProperties::No)
                .path(self.path())?
                .build()
                .await;
        }
        Err(Error::InterfaceNotFound)
    }
    async fn to_hyperlink<'a>(&'a self) -> zbus::Result<HyperlinkProxy<'a>> {
        let acc = self.to_accessible().await?;
        if acc.get_interfaces().await?.contains(Interface::Hyperlink) {
            // you can use self here since converting to accessible does not change the internal
            // variables
            return HyperlinkProxy::builder(self.connection())
                .destination(self.destination())?
				.cache_properties(CacheProperties::No)
                .path(self.path())?
                .build()
                .await;
        }
        Err(Error::InterfaceNotFound)
    }
    async fn to_image<'a>(&'a self) -> zbus::Result<ImageProxy<'a>> {
        let acc = self.to_accessible().await?;
        if acc.get_interfaces().await?.contains(Interface::Image) {
            // you can use self here since converting to accessible does not change the internal
            // variables
            return ImageProxy::builder(self.connection())
                .destination(self.destination())?
				.cache_properties(CacheProperties::No)
                .path(self.path())?
                .build()
                .await;
        }
        Err(Error::InterfaceNotFound)
    }
    async fn to_selection<'a>(&'a self) -> zbus::Result<SelectionProxy<'a>> {
        let acc = self.to_accessible().await?;
        if acc.get_interfaces().await?.contains(Interface::Selection) {
            // you can use self here since converting to accessible does not change the internal
            // variables
            return SelectionProxy::builder(self.connection())
                .destination(self.destination())?
				.cache_properties(CacheProperties::No)
                .path(self.path())?
                .build()
                .await;
        }
        Err(Error::InterfaceNotFound)
    }
    async fn to_table<'a>(&'a self) -> zbus::Result<TableProxy<'a>> {
        let acc = self.to_accessible().await?;
        if acc.get_interfaces().await?.contains(Interface::Table) {
            // you can use self here since converting to accessible does not change the internal
            // variables
            return TableProxy::builder(self.connection())
                .destination(self.destination())?
				.cache_properties(CacheProperties::No)
                .path(self.path())?
                .build()
                .await;
        }
        Err(Error::InterfaceNotFound)
    }
    async fn to_table_cell<'a>(&'a self) -> zbus::Result<TableCellProxy<'a>> {
        let acc = self.to_accessible().await?;
        if acc.get_interfaces().await?.contains(Interface::TableCell) {
            // you can use self here since converting to accessible does not change the internal
            // variables
            return TableCellProxy::builder(self.connection())
                .destination(self.destination())?
				.cache_properties(CacheProperties::No)
                .path(self.path())?
                .build()
                .await;
        }
        Err(Error::InterfaceNotFound)
    }
    async fn to_text<'a>(&'a self) -> zbus::Result<TextProxy<'a>> {
        let acc = self.to_accessible().await?;
        if acc.get_interfaces().await?.contains(Interface::Text) {
            // you can use self here since converting to accessible does not change the internal
            // variables
            return TextProxy::builder(self.connection())
                .destination(self.destination())?
				.cache_properties(CacheProperties::No)
                .path(self.path())?
                .build()
                .await;
        }
        Err(Error::InterfaceNotFound)
    }
    async fn to_editable_text<'a>(&'a self) -> zbus::Result<EditableTextProxy<'a>> {
        let acc = self.to_accessible().await?;
        if acc
            .get_interfaces()
            .await?
            .contains(Interface::EditableText)
        {
            // you can use self here since converting to accessible does not change the internal
            // variables
            return EditableTextProxy::builder(self.connection())
                .destination(self.destination())?
				.cache_properties(CacheProperties::No)
                .path(self.path())?
                .build()
                .await;
        }
        Err(Error::InterfaceNotFound)
    }
    async fn to_cache<'a>(&'a self) -> zbus::Result<CacheProxy<'a>> {
        let acc = self.to_accessible().await?;
        if acc.get_interfaces().await?.contains(Interface::Cache) {
            // you can use self here since converting to accessible does not change the internal
            // variables
            return CacheProxy::builder(self.connection())
                .destination(self.destination())?
				.cache_properties(CacheProperties::No)
                .path(self.path())?
                .build()
                .await;
        }
        Err(Error::InterfaceNotFound)
    }
    async fn to_value<'a>(&'a self) -> zbus::Result<ValueProxy<'a>> {
        let acc = self.to_accessible().await?;
        if acc.get_interfaces().await?.contains(Interface::Value) {
            // you can use self here since converting to accessible does not change the internal
            // variables
            return ValueProxy::builder(self.connection())
                .destination(self.destination())?
				.cache_properties(CacheProperties::No)
                .path(self.path())?
                .build()
                .await;
        }
        Err(Error::InterfaceNotFound)
    }
    async fn to_registry<'a>(&'a self) -> zbus::Result<RegistryProxy<'a>> {
        let acc = self.to_accessible().await?;
        if acc.get_interfaces().await?.contains(Interface::Registry) {
            // you can use self here since converting to accessible does not change the internal
            // variables
            return RegistryProxy::builder(self.connection())
                .destination(self.destination())?
				.cache_properties(CacheProperties::No)
                .path(self.path())?
                .build()
                .await;
        }
        Err(Error::InterfaceNotFound)
    }
    async fn to_device_event_controller<'a>(
        &'a self,
    ) -> zbus::Result<DeviceEventControllerProxy<'a>> {
        let acc = self.to_accessible().await?;
        if acc
            .get_interfaces()
            .await?
            .contains(Interface::DeviceEventController)
        {
            // you can use self here since converting to accessible does not change the internal
            // variables
            return DeviceEventControllerProxy::builder(self.connection())
                .destination(self.destination())?
				.cache_properties(CacheProperties::No)
                .path(self.path())?
                .build()
                .await;
        }
        Err(Error::InterfaceNotFound)
    }
    async fn to_device_event_listener<'a>(&'a self) -> zbus::Result<DeviceEventListenerProxy<'a>> {
        let acc = self.to_accessible().await?;
        if acc
            .get_interfaces()
            .await?
            .contains(Interface::DeviceEventListener)
        {
            // you can use self here since converting to accessible does not change the internal
            // variables
            return DeviceEventListenerProxy::builder(self.connection())
                .destination(self.destination())?
				.cache_properties(CacheProperties::No)
                .path(self.path())?
                .build()
                .await;
        }
        Err(Error::InterfaceNotFound)
    }
}
impl Convertable for ImageProxy<'_> {
    /* no guard due to assumption it is always possible */
    async fn to_accessible<'a>(&'a self) -> zbus::Result<AccessibleProxy<'a>> {
        AccessibleProxy::builder(self.connection())
            .destination(self.destination())?
				.cache_properties(CacheProperties::No)
            .path(self.path())?
            .build()
            .await
    }
    async fn to_action<'a>(&'a self) -> zbus::Result<ActionProxy<'a>> {
        let acc = self.to_accessible().await?;
        if acc
            .get_interfaces()
            .await?
            .contains(Interface::Action)
        {
            // you can use self here since converting to accessible does not change the internal
            // variables
            return ActionProxy::builder(self.connection())
                .destination(self.destination())?
				.cache_properties(CacheProperties::No)
                .path(self.path())?
                .build()
                .await;
        }
        Err(Error::InterfaceNotFound)
    }
    async fn to_application<'a>(&'a self) -> zbus::Result<ApplicationProxy<'a>> {
        let acc = self.to_accessible().await?;
        if acc.get_interfaces().await?.contains(Interface::Application) {
            // you can use self here since converting to accessible does not change the internal
            // variables
            return ApplicationProxy::builder(self.connection())
                .destination(self.destination())?
				.cache_properties(CacheProperties::No)
                .path(self.path())?
                .build()
                .await;
        }
        Err(Error::InterfaceNotFound)
    }
    async fn to_collection<'a>(&'a self) -> zbus::Result<CollectionProxy<'a>> {
        let acc = self.to_accessible().await?;
        if acc.get_interfaces().await?.contains(Interface::Collection) {
            // you can use self here since converting to accessible does not change the internal
            // variables
            return CollectionProxy::builder(self.connection())
                .destination(self.destination())?
				.cache_properties(CacheProperties::No)
                .path(self.path())?
                .build()
                .await;
        }
        Err(Error::InterfaceNotFound)
    }
    async fn to_component<'a>(&'a self) -> zbus::Result<ComponentProxy<'a>> {
        let acc = self.to_accessible().await?;
        if acc.get_interfaces().await?.contains(Interface::Component) {
            // you can use self here since converting to accessible does not change the internal
            // variables
            return ComponentProxy::builder(self.connection())
                .destination(self.destination())?
				.cache_properties(CacheProperties::No)
                .path(self.path())?
                .build()
                .await;
        }
        Err(Error::InterfaceNotFound)
    }
    async fn to_document<'a>(&'a self) -> zbus::Result<DocumentProxy<'a>> {
        let acc = self.to_accessible().await?;
        if acc.get_interfaces().await?.contains(Interface::Document) {
            // you can use self here since converting to accessible does not change the internal
            // variables
            return DocumentProxy::builder(self.connection())
                .destination(self.destination())?
				.cache_properties(CacheProperties::No)
                .path(self.path())?
                .build()
                .await;
        }
        Err(Error::InterfaceNotFound)
    }
    async fn to_hypertext<'a>(&'a self) -> zbus::Result<HypertextProxy<'a>> {
        let acc = self.to_accessible().await?;
        if acc.get_interfaces().await?.contains(Interface::Hypertext) {
            // you can use self here since converting to accessible does not change the internal
            // variables
            return HypertextProxy::builder(self.connection())
                .destination(self.destination())?
				.cache_properties(CacheProperties::No)
                .path(self.path())?
                .build()
                .await;
        }
        Err(Error::InterfaceNotFound)
    }
    async fn to_hyperlink<'a>(&'a self) -> zbus::Result<HyperlinkProxy<'a>> {
        let acc = self.to_accessible().await?;
        if acc.get_interfaces().await?.contains(Interface::Hyperlink) {
            // you can use self here since converting to accessible does not change the internal
            // variables
            return HyperlinkProxy::builder(self.connection())
                .destination(self.destination())?
				.cache_properties(CacheProperties::No)
                .path(self.path())?
                .build()
                .await;
        }
        Err(Error::InterfaceNotFound)
    }
    async fn to_image<'a>(&'a self) -> zbus::Result<ImageProxy<'a>> {
        let acc = self.to_accessible().await?;
        if acc.get_interfaces().await?.contains(Interface::Image) {
            // you can use self here since converting to accessible does not change the internal
            // variables
            return ImageProxy::builder(self.connection())
                .destination(self.destination())?
				.cache_properties(CacheProperties::No)
                .path(self.path())?
                .build()
                .await;
        }
        Err(Error::InterfaceNotFound)
    }
    async fn to_selection<'a>(&'a self) -> zbus::Result<SelectionProxy<'a>> {
        let acc = self.to_accessible().await?;
        if acc.get_interfaces().await?.contains(Interface::Selection) {
            // you can use self here since converting to accessible does not change the internal
            // variables
            return SelectionProxy::builder(self.connection())
                .destination(self.destination())?
				.cache_properties(CacheProperties::No)
                .path(self.path())?
                .build()
                .await;
        }
        Err(Error::InterfaceNotFound)
    }
    async fn to_table<'a>(&'a self) -> zbus::Result<TableProxy<'a>> {
        let acc = self.to_accessible().await?;
        if acc.get_interfaces().await?.contains(Interface::Table) {
            // you can use self here since converting to accessible does not change the internal
            // variables
            return TableProxy::builder(self.connection())
                .destination(self.destination())?
				.cache_properties(CacheProperties::No)
                .path(self.path())?
                .build()
                .await;
        }
        Err(Error::InterfaceNotFound)
    }
    async fn to_table_cell<'a>(&'a self) -> zbus::Result<TableCellProxy<'a>> {
        let acc = self.to_accessible().await?;
        if acc.get_interfaces().await?.contains(Interface::TableCell) {
            // you can use self here since converting to accessible does not change the internal
            // variables
            return TableCellProxy::builder(self.connection())
                .destination(self.destination())?
				.cache_properties(CacheProperties::No)
                .path(self.path())?
                .build()
                .await;
        }
        Err(Error::InterfaceNotFound)
    }
    async fn to_text<'a>(&'a self) -> zbus::Result<TextProxy<'a>> {
        let acc = self.to_accessible().await?;
        if acc.get_interfaces().await?.contains(Interface::Text) {
            // you can use self here since converting to accessible does not change the internal
            // variables
            return TextProxy::builder(self.connection())
                .destination(self.destination())?
				.cache_properties(CacheProperties::No)
                .path(self.path())?
                .build()
                .await;
        }
        Err(Error::InterfaceNotFound)
    }
    async fn to_editable_text<'a>(&'a self) -> zbus::Result<EditableTextProxy<'a>> {
        let acc = self.to_accessible().await?;
        if acc
            .get_interfaces()
            .await?
            .contains(Interface::EditableText)
        {
            // you can use self here since converting to accessible does not change the internal
            // variables
            return EditableTextProxy::builder(self.connection())
                .destination(self.destination())?
				.cache_properties(CacheProperties::No)
                .path(self.path())?
                .build()
                .await;
        }
        Err(Error::InterfaceNotFound)
    }
    async fn to_cache<'a>(&'a self) -> zbus::Result<CacheProxy<'a>> {
        let acc = self.to_accessible().await?;
        if acc.get_interfaces().await?.contains(Interface::Cache) {
            // you can use self here since converting to accessible does not change the internal
            // variables
            return CacheProxy::builder(self.connection())
                .destination(self.destination())?
				.cache_properties(CacheProperties::No)
                .path(self.path())?
                .build()
                .await;
        }
        Err(Error::InterfaceNotFound)
    }
    async fn to_value<'a>(&'a self) -> zbus::Result<ValueProxy<'a>> {
        let acc = self.to_accessible().await?;
        if acc.get_interfaces().await?.contains(Interface::Value) {
            // you can use self here since converting to accessible does not change the internal
            // variables
            return ValueProxy::builder(self.connection())
                .destination(self.destination())?
				.cache_properties(CacheProperties::No)
                .path(self.path())?
                .build()
                .await;
        }
        Err(Error::InterfaceNotFound)
    }
    async fn to_registry<'a>(&'a self) -> zbus::Result<RegistryProxy<'a>> {
        let acc = self.to_accessible().await?;
        if acc.get_interfaces().await?.contains(Interface::Registry) {
            // you can use self here since converting to accessible does not change the internal
            // variables
            return RegistryProxy::builder(self.connection())
                .destination(self.destination())?
				.cache_properties(CacheProperties::No)
                .path(self.path())?
                .build()
                .await;
        }
        Err(Error::InterfaceNotFound)
    }
    async fn to_device_event_controller<'a>(
        &'a self,
    ) -> zbus::Result<DeviceEventControllerProxy<'a>> {
        let acc = self.to_accessible().await?;
        if acc
            .get_interfaces()
            .await?
            .contains(Interface::DeviceEventController)
        {
            // you can use self here since converting to accessible does not change the internal
            // variables
            return DeviceEventControllerProxy::builder(self.connection())
                .destination(self.destination())?
				.cache_properties(CacheProperties::No)
                .path(self.path())?
                .build()
                .await;
        }
        Err(Error::InterfaceNotFound)
    }
    async fn to_device_event_listener<'a>(&'a self) -> zbus::Result<DeviceEventListenerProxy<'a>> {
        let acc = self.to_accessible().await?;
        if acc
            .get_interfaces()
            .await?
            .contains(Interface::DeviceEventListener)
        {
            // you can use self here since converting to accessible does not change the internal
            // variables
            return DeviceEventListenerProxy::builder(self.connection())
                .destination(self.destination())?
				.cache_properties(CacheProperties::No)
                .path(self.path())?
                .build()
                .await;
        }
        Err(Error::InterfaceNotFound)
    }
}
impl Convertable for TextProxy<'_> {
    /* no guard due to assumption it is always possible */
    async fn to_accessible<'a>(&'a self) -> zbus::Result<AccessibleProxy<'a>> {
        AccessibleProxy::builder(self.connection())
            .destination(self.destination())?
				.cache_properties(CacheProperties::No)
            .path(self.path())?
            .build()
            .await
    }
    async fn to_action<'a>(&'a self) -> zbus::Result<ActionProxy<'a>> {
        let acc = self.to_accessible().await?;
        if acc
            .get_interfaces()
            .await?
            .contains(Interface::Action)
        {
            // you can use self here since converting to accessible does not change the internal
            // variables
            return ActionProxy::builder(self.connection())
                .destination(self.destination())?
				.cache_properties(CacheProperties::No)
                .path(self.path())?
                .build()
                .await;
        }
        Err(Error::InterfaceNotFound)
    }
    async fn to_application<'a>(&'a self) -> zbus::Result<ApplicationProxy<'a>> {
        let acc = self.to_accessible().await?;
        if acc.get_interfaces().await?.contains(Interface::Application) {
            // you can use self here since converting to accessible does not change the internal
            // variables
            return ApplicationProxy::builder(self.connection())
                .destination(self.destination())?
				.cache_properties(CacheProperties::No)
                .path(self.path())?
                .build()
                .await;
        }
        Err(Error::InterfaceNotFound)
    }
    async fn to_collection<'a>(&'a self) -> zbus::Result<CollectionProxy<'a>> {
        let acc = self.to_accessible().await?;
        if acc.get_interfaces().await?.contains(Interface::Collection) {
            // you can use self here since converting to accessible does not change the internal
            // variables
            return CollectionProxy::builder(self.connection())
                .destination(self.destination())?
				.cache_properties(CacheProperties::No)
                .path(self.path())?
                .build()
                .await;
        }
        Err(Error::InterfaceNotFound)
    }
    async fn to_component<'a>(&'a self) -> zbus::Result<ComponentProxy<'a>> {
        let acc = self.to_accessible().await?;
        if acc.get_interfaces().await?.contains(Interface::Component) {
            // you can use self here since converting to accessible does not change the internal
            // variables
            return ComponentProxy::builder(self.connection())
                .destination(self.destination())?
				.cache_properties(CacheProperties::No)
                .path(self.path())?
                .build()
                .await;
        }
        Err(Error::InterfaceNotFound)
    }
    async fn to_document<'a>(&'a self) -> zbus::Result<DocumentProxy<'a>> {
        let acc = self.to_accessible().await?;
        if acc.get_interfaces().await?.contains(Interface::Document) {
            // you can use self here since converting to accessible does not change the internal
            // variables
            return DocumentProxy::builder(self.connection())
                .destination(self.destination())?
				.cache_properties(CacheProperties::No)
                .path(self.path())?
                .build()
                .await;
        }
        Err(Error::InterfaceNotFound)
    }
    async fn to_hypertext<'a>(&'a self) -> zbus::Result<HypertextProxy<'a>> {
        let acc = self.to_accessible().await?;
        if acc.get_interfaces().await?.contains(Interface::Hypertext) {
            // you can use self here since converting to accessible does not change the internal
            // variables
            return HypertextProxy::builder(self.connection())
                .destination(self.destination())?
				.cache_properties(CacheProperties::No)
                .path(self.path())?
                .build()
                .await;
        }
        Err(Error::InterfaceNotFound)
    }
    async fn to_hyperlink<'a>(&'a self) -> zbus::Result<HyperlinkProxy<'a>> {
        let acc = self.to_accessible().await?;
        if acc.get_interfaces().await?.contains(Interface::Hyperlink) {
            // you can use self here since converting to accessible does not change the internal
            // variables
            return HyperlinkProxy::builder(self.connection())
                .destination(self.destination())?
				.cache_properties(CacheProperties::No)
                .path(self.path())?
                .build()
                .await;
        }
        Err(Error::InterfaceNotFound)
    }
    async fn to_image<'a>(&'a self) -> zbus::Result<ImageProxy<'a>> {
        let acc = self.to_accessible().await?;
        if acc.get_interfaces().await?.contains(Interface::Image) {
            // you can use self here since converting to accessible does not change the internal
            // variables
            return ImageProxy::builder(self.connection())
                .destination(self.destination())?
				.cache_properties(CacheProperties::No)
                .path(self.path())?
                .build()
                .await;
        }
        Err(Error::InterfaceNotFound)
    }
    async fn to_selection<'a>(&'a self) -> zbus::Result<SelectionProxy<'a>> {
        let acc = self.to_accessible().await?;
        if acc.get_interfaces().await?.contains(Interface::Selection) {
            // you can use self here since converting to accessible does not change the internal
            // variables
            return SelectionProxy::builder(self.connection())
                .destination(self.destination())?
				.cache_properties(CacheProperties::No)
                .path(self.path())?
                .build()
                .await;
        }
        Err(Error::InterfaceNotFound)
    }
    async fn to_table<'a>(&'a self) -> zbus::Result<TableProxy<'a>> {
        let acc = self.to_accessible().await?;
        if acc.get_interfaces().await?.contains(Interface::Table) {
            // you can use self here since converting to accessible does not change the internal
            // variables
            return TableProxy::builder(self.connection())
                .destination(self.destination())?
				.cache_properties(CacheProperties::No)
                .path(self.path())?
                .build()
                .await;
        }
        Err(Error::InterfaceNotFound)
    }
    async fn to_table_cell<'a>(&'a self) -> zbus::Result<TableCellProxy<'a>> {
        let acc = self.to_accessible().await?;
        if acc.get_interfaces().await?.contains(Interface::TableCell) {
            // you can use self here since converting to accessible does not change the internal
            // variables
            return TableCellProxy::builder(self.connection())
                .destination(self.destination())?
				.cache_properties(CacheProperties::No)
                .path(self.path())?
                .build()
                .await;
        }
        Err(Error::InterfaceNotFound)
    }
    async fn to_text<'a>(&'a self) -> zbus::Result<TextProxy<'a>> {
        let acc = self.to_accessible().await?;
        if acc.get_interfaces().await?.contains(Interface::Text) {
            // you can use self here since converting to accessible does not change the internal
            // variables
            return TextProxy::builder(self.connection())
                .destination(self.destination())?
				.cache_properties(CacheProperties::No)
                .path(self.path())?
                .build()
                .await;
        }
        Err(Error::InterfaceNotFound)
    }
    async fn to_editable_text<'a>(&'a self) -> zbus::Result<EditableTextProxy<'a>> {
        let acc = self.to_accessible().await?;
        if acc
            .get_interfaces()
            .await?
            .contains(Interface::EditableText)
        {
            // you can use self here since converting to accessible does not change the internal
            // variables
            return EditableTextProxy::builder(self.connection())
                .destination(self.destination())?
				.cache_properties(CacheProperties::No)
                .path(self.path())?
                .build()
                .await;
        }
        Err(Error::InterfaceNotFound)
    }
    async fn to_cache<'a>(&'a self) -> zbus::Result<CacheProxy<'a>> {
        let acc = self.to_accessible().await?;
        if acc.get_interfaces().await?.contains(Interface::Cache) {
            // you can use self here since converting to accessible does not change the internal
            // variables
            return CacheProxy::builder(self.connection())
                .destination(self.destination())?
				.cache_properties(CacheProperties::No)
                .path(self.path())?
                .build()
                .await;
        }
        Err(Error::InterfaceNotFound)
    }
    async fn to_value<'a>(&'a self) -> zbus::Result<ValueProxy<'a>> {
        let acc = self.to_accessible().await?;
        if acc.get_interfaces().await?.contains(Interface::Value) {
            // you can use self here since converting to accessible does not change the internal
            // variables
            return ValueProxy::builder(self.connection())
                .destination(self.destination())?
				.cache_properties(CacheProperties::No)
                .path(self.path())?
                .build()
                .await;
        }
        Err(Error::InterfaceNotFound)
    }
    async fn to_registry<'a>(&'a self) -> zbus::Result<RegistryProxy<'a>> {
        let acc = self.to_accessible().await?;
        if acc.get_interfaces().await?.contains(Interface::Registry) {
            // you can use self here since converting to accessible does not change the internal
            // variables
            return RegistryProxy::builder(self.connection())
                .destination(self.destination())?
				.cache_properties(CacheProperties::No)
                .path(self.path())?
                .build()
                .await;
        }
        Err(Error::InterfaceNotFound)
    }
    async fn to_device_event_controller<'a>(
        &'a self,
    ) -> zbus::Result<DeviceEventControllerProxy<'a>> {
        let acc = self.to_accessible().await?;
        if acc
            .get_interfaces()
            .await?
            .contains(Interface::DeviceEventController)
        {
            // you can use self here since converting to accessible does not change the internal
            // variables
            return DeviceEventControllerProxy::builder(self.connection())
                .destination(self.destination())?
				.cache_properties(CacheProperties::No)
                .path(self.path())?
                .build()
                .await;
        }
        Err(Error::InterfaceNotFound)
    }
    async fn to_device_event_listener<'a>(&'a self) -> zbus::Result<DeviceEventListenerProxy<'a>> {
        let acc = self.to_accessible().await?;
        if acc
            .get_interfaces()
            .await?
            .contains(Interface::DeviceEventListener)
        {
            // you can use self here since converting to accessible does not change the internal
            // variables
            return DeviceEventListenerProxy::builder(self.connection())
                .destination(self.destination())?
				.cache_properties(CacheProperties::No)
                .path(self.path())?
                .build()
                .await;
        }
        Err(Error::InterfaceNotFound)
    }
}
impl Convertable for TableProxy<'_> {
    /* no guard due to assumption it is always possible */
    async fn to_accessible<'a>(&'a self) -> zbus::Result<AccessibleProxy<'a>> {
        AccessibleProxy::builder(self.connection())
            .destination(self.destination())?
				.cache_properties(CacheProperties::No)
            .path(self.path())?
            .build()
            .await
    }
    async fn to_action<'a>(&'a self) -> zbus::Result<ActionProxy<'a>> {
        let acc = self.to_accessible().await?;
        if acc
            .get_interfaces()
            .await?
            .contains(Interface::Action)
        {
            // you can use self here since converting to accessible does not change the internal
            // variables
            return ActionProxy::builder(self.connection())
                .destination(self.destination())?
				.cache_properties(CacheProperties::No)
                .path(self.path())?
                .build()
                .await;
        }
        Err(Error::InterfaceNotFound)
    }
    async fn to_application<'a>(&'a self) -> zbus::Result<ApplicationProxy<'a>> {
        let acc = self.to_accessible().await?;
        if acc.get_interfaces().await?.contains(Interface::Application) {
            // you can use self here since converting to accessible does not change the internal
            // variables
            return ApplicationProxy::builder(self.connection())
                .destination(self.destination())?
				.cache_properties(CacheProperties::No)
                .path(self.path())?
                .build()
                .await;
        }
        Err(Error::InterfaceNotFound)
    }
    async fn to_collection<'a>(&'a self) -> zbus::Result<CollectionProxy<'a>> {
        let acc = self.to_accessible().await?;
        if acc.get_interfaces().await?.contains(Interface::Collection) {
            // you can use self here since converting to accessible does not change the internal
            // variables
            return CollectionProxy::builder(self.connection())
                .destination(self.destination())?
				.cache_properties(CacheProperties::No)
                .path(self.path())?
                .build()
                .await;
        }
        Err(Error::InterfaceNotFound)
    }
    async fn to_component<'a>(&'a self) -> zbus::Result<ComponentProxy<'a>> {
        let acc = self.to_accessible().await?;
        if acc.get_interfaces().await?.contains(Interface::Component) {
            // you can use self here since converting to accessible does not change the internal
            // variables
            return ComponentProxy::builder(self.connection())
                .destination(self.destination())?
				.cache_properties(CacheProperties::No)
                .path(self.path())?
                .build()
                .await;
        }
        Err(Error::InterfaceNotFound)
    }
    async fn to_document<'a>(&'a self) -> zbus::Result<DocumentProxy<'a>> {
        let acc = self.to_accessible().await?;
        if acc.get_interfaces().await?.contains(Interface::Document) {
            // you can use self here since converting to accessible does not change the internal
            // variables
            return DocumentProxy::builder(self.connection())
                .destination(self.destination())?
				.cache_properties(CacheProperties::No)
                .path(self.path())?
                .build()
                .await;
        }
        Err(Error::InterfaceNotFound)
    }
    async fn to_hypertext<'a>(&'a self) -> zbus::Result<HypertextProxy<'a>> {
        let acc = self.to_accessible().await?;
        if acc.get_interfaces().await?.contains(Interface::Hypertext) {
            // you can use self here since converting to accessible does not change the internal
            // variables
            return HypertextProxy::builder(self.connection())
                .destination(self.destination())?
				.cache_properties(CacheProperties::No)
                .path(self.path())?
                .build()
                .await;
        }
        Err(Error::InterfaceNotFound)
    }
    async fn to_hyperlink<'a>(&'a self) -> zbus::Result<HyperlinkProxy<'a>> {
        let acc = self.to_accessible().await?;
        if acc.get_interfaces().await?.contains(Interface::Hyperlink) {
            // you can use self here since converting to accessible does not change the internal
            // variables
            return HyperlinkProxy::builder(self.connection())
                .destination(self.destination())?
				.cache_properties(CacheProperties::No)
                .path(self.path())?
                .build()
                .await;
        }
        Err(Error::InterfaceNotFound)
    }
    async fn to_image<'a>(&'a self) -> zbus::Result<ImageProxy<'a>> {
        let acc = self.to_accessible().await?;
        if acc.get_interfaces().await?.contains(Interface::Image) {
            // you can use self here since converting to accessible does not change the internal
            // variables
            return ImageProxy::builder(self.connection())
                .destination(self.destination())?
				.cache_properties(CacheProperties::No)
                .path(self.path())?
                .build()
                .await;
        }
        Err(Error::InterfaceNotFound)
    }
    async fn to_selection<'a>(&'a self) -> zbus::Result<SelectionProxy<'a>> {
        let acc = self.to_accessible().await?;
        if acc.get_interfaces().await?.contains(Interface::Selection) {
            // you can use self here since converting to accessible does not change the internal
            // variables
            return SelectionProxy::builder(self.connection())
                .destination(self.destination())?
				.cache_properties(CacheProperties::No)
                .path(self.path())?
                .build()
                .await;
        }
        Err(Error::InterfaceNotFound)
    }
    async fn to_table<'a>(&'a self) -> zbus::Result<TableProxy<'a>> {
        let acc = self.to_accessible().await?;
        if acc.get_interfaces().await?.contains(Interface::Table) {
            // you can use self here since converting to accessible does not change the internal
            // variables
            return TableProxy::builder(self.connection())
                .destination(self.destination())?
				.cache_properties(CacheProperties::No)
                .path(self.path())?
                .build()
                .await;
        }
        Err(Error::InterfaceNotFound)
    }
    async fn to_table_cell<'a>(&'a self) -> zbus::Result<TableCellProxy<'a>> {
        let acc = self.to_accessible().await?;
        if acc.get_interfaces().await?.contains(Interface::TableCell) {
            // you can use self here since converting to accessible does not change the internal
            // variables
            return TableCellProxy::builder(self.connection())
                .destination(self.destination())?
				.cache_properties(CacheProperties::No)
                .path(self.path())?
                .build()
                .await;
        }
        Err(Error::InterfaceNotFound)
    }
    async fn to_text<'a>(&'a self) -> zbus::Result<TextProxy<'a>> {
        let acc = self.to_accessible().await?;
        if acc.get_interfaces().await?.contains(Interface::Text) {
            // you can use self here since converting to accessible does not change the internal
            // variables
            return TextProxy::builder(self.connection())
                .destination(self.destination())?
				.cache_properties(CacheProperties::No)
                .path(self.path())?
                .build()
                .await;
        }
        Err(Error::InterfaceNotFound)
    }
    async fn to_editable_text<'a>(&'a self) -> zbus::Result<EditableTextProxy<'a>> {
        let acc = self.to_accessible().await?;
        if acc
            .get_interfaces()
            .await?
            .contains(Interface::EditableText)
        {
            // you can use self here since converting to accessible does not change the internal
            // variables
            return EditableTextProxy::builder(self.connection())
                .destination(self.destination())?
				.cache_properties(CacheProperties::No)
                .path(self.path())?
                .build()
                .await;
        }
        Err(Error::InterfaceNotFound)
    }
    async fn to_cache<'a>(&'a self) -> zbus::Result<CacheProxy<'a>> {
        let acc = self.to_accessible().await?;
        if acc.get_interfaces().await?.contains(Interface::Cache) {
            // you can use self here since converting to accessible does not change the internal
            // variables
            return CacheProxy::builder(self.connection())
                .destination(self.destination())?
				.cache_properties(CacheProperties::No)
                .path(self.path())?
                .build()
                .await;
        }
        Err(Error::InterfaceNotFound)
    }
    async fn to_value<'a>(&'a self) -> zbus::Result<ValueProxy<'a>> {
        let acc = self.to_accessible().await?;
        if acc.get_interfaces().await?.contains(Interface::Value) {
            // you can use self here since converting to accessible does not change the internal
            // variables
            return ValueProxy::builder(self.connection())
                .destination(self.destination())?
				.cache_properties(CacheProperties::No)
                .path(self.path())?
                .build()
                .await;
        }
        Err(Error::InterfaceNotFound)
    }
    async fn to_registry<'a>(&'a self) -> zbus::Result<RegistryProxy<'a>> {
        let acc = self.to_accessible().await?;
        if acc.get_interfaces().await?.contains(Interface::Registry) {
            // you can use self here since converting to accessible does not change the internal
            // variables
            return RegistryProxy::builder(self.connection())
                .destination(self.destination())?
				.cache_properties(CacheProperties::No)
                .path(self.path())?
                .build()
                .await;
        }
        Err(Error::InterfaceNotFound)
    }
    async fn to_device_event_controller<'a>(
        &'a self,
    ) -> zbus::Result<DeviceEventControllerProxy<'a>> {
        let acc = self.to_accessible().await?;
        if acc
            .get_interfaces()
            .await?
            .contains(Interface::DeviceEventController)
        {
            // you can use self here since converting to accessible does not change the internal
            // variables
            return DeviceEventControllerProxy::builder(self.connection())
                .destination(self.destination())?
				.cache_properties(CacheProperties::No)
                .path(self.path())?
                .build()
                .await;
        }
        Err(Error::InterfaceNotFound)
    }
    async fn to_device_event_listener<'a>(&'a self) -> zbus::Result<DeviceEventListenerProxy<'a>> {
        let acc = self.to_accessible().await?;
        if acc
            .get_interfaces()
            .await?
            .contains(Interface::DeviceEventListener)
        {
            // you can use self here since converting to accessible does not change the internal
            // variables
            return DeviceEventListenerProxy::builder(self.connection())
                .destination(self.destination())?
				.cache_properties(CacheProperties::No)
                .path(self.path())?
                .build()
                .await;
        }
        Err(Error::InterfaceNotFound)
    }
}
impl Convertable for TableCellProxy<'_> {
    /* no guard due to assumption it is always possible */
    async fn to_accessible<'a>(&'a self) -> zbus::Result<AccessibleProxy<'a>> {
        AccessibleProxy::builder(self.connection())
            .destination(self.destination())?
				.cache_properties(CacheProperties::No)
            .path(self.path())?
            .build()
            .await
    }
    async fn to_action<'a>(&'a self) -> zbus::Result<ActionProxy<'a>> {
        let acc = self.to_accessible().await?;
        if acc
            .get_interfaces()
            .await?
            .contains(Interface::Action)
        {
            // you can use self here since converting to accessible does not change the internal
            // variables
            return ActionProxy::builder(self.connection())
                .destination(self.destination())?
				.cache_properties(CacheProperties::No)
                .path(self.path())?
                .build()
                .await;
        }
        Err(Error::InterfaceNotFound)
    }
    async fn to_application<'a>(&'a self) -> zbus::Result<ApplicationProxy<'a>> {
        let acc = self.to_accessible().await?;
        if acc.get_interfaces().await?.contains(Interface::Application) {
            // you can use self here since converting to accessible does not change the internal
            // variables
            return ApplicationProxy::builder(self.connection())
                .destination(self.destination())?
				.cache_properties(CacheProperties::No)
                .path(self.path())?
                .build()
                .await;
        }
        Err(Error::InterfaceNotFound)
    }
    async fn to_collection<'a>(&'a self) -> zbus::Result<CollectionProxy<'a>> {
        let acc = self.to_accessible().await?;
        if acc.get_interfaces().await?.contains(Interface::Collection) {
            // you can use self here since converting to accessible does not change the internal
            // variables
            return CollectionProxy::builder(self.connection())
                .destination(self.destination())?
				.cache_properties(CacheProperties::No)
                .path(self.path())?
                .build()
                .await;
        }
        Err(Error::InterfaceNotFound)
    }
    async fn to_component<'a>(&'a self) -> zbus::Result<ComponentProxy<'a>> {
        let acc = self.to_accessible().await?;
        if acc.get_interfaces().await?.contains(Interface::Component) {
            // you can use self here since converting to accessible does not change the internal
            // variables
            return ComponentProxy::builder(self.connection())
                .destination(self.destination())?
				.cache_properties(CacheProperties::No)
                .path(self.path())?
                .build()
                .await;
        }
        Err(Error::InterfaceNotFound)
    }
    async fn to_document<'a>(&'a self) -> zbus::Result<DocumentProxy<'a>> {
        let acc = self.to_accessible().await?;
        if acc.get_interfaces().await?.contains(Interface::Document) {
            // you can use self here since converting to accessible does not change the internal
            // variables
            return DocumentProxy::builder(self.connection())
                .destination(self.destination())?
				.cache_properties(CacheProperties::No)
                .path(self.path())?
                .build()
                .await;
        }
        Err(Error::InterfaceNotFound)
    }
    async fn to_hypertext<'a>(&'a self) -> zbus::Result<HypertextProxy<'a>> {
        let acc = self.to_accessible().await?;
        if acc.get_interfaces().await?.contains(Interface::Hypertext) {
            // you can use self here since converting to accessible does not change the internal
            // variables
            return HypertextProxy::builder(self.connection())
                .destination(self.destination())?
				.cache_properties(CacheProperties::No)
                .path(self.path())?
                .build()
                .await;
        }
        Err(Error::InterfaceNotFound)
    }
    async fn to_hyperlink<'a>(&'a self) -> zbus::Result<HyperlinkProxy<'a>> {
        let acc = self.to_accessible().await?;
        if acc.get_interfaces().await?.contains(Interface::Hyperlink) {
            // you can use self here since converting to accessible does not change the internal
            // variables
            return HyperlinkProxy::builder(self.connection())
                .destination(self.destination())?
				.cache_properties(CacheProperties::No)
                .path(self.path())?
                .build()
                .await;
        }
        Err(Error::InterfaceNotFound)
    }
    async fn to_image<'a>(&'a self) -> zbus::Result<ImageProxy<'a>> {
        let acc = self.to_accessible().await?;
        if acc.get_interfaces().await?.contains(Interface::Image) {
            // you can use self here since converting to accessible does not change the internal
            // variables
            return ImageProxy::builder(self.connection())
                .destination(self.destination())?
				.cache_properties(CacheProperties::No)
                .path(self.path())?
                .build()
                .await;
        }
        Err(Error::InterfaceNotFound)
    }
    async fn to_selection<'a>(&'a self) -> zbus::Result<SelectionProxy<'a>> {
        let acc = self.to_accessible().await?;
        if acc.get_interfaces().await?.contains(Interface::Selection) {
            // you can use self here since converting to accessible does not change the internal
            // variables
            return SelectionProxy::builder(self.connection())
                .destination(self.destination())?
				.cache_properties(CacheProperties::No)
                .path(self.path())?
                .build()
                .await;
        }
        Err(Error::InterfaceNotFound)
    }
    async fn to_table<'a>(&'a self) -> zbus::Result<TableProxy<'a>> {
        let acc = self.to_accessible().await?;
        if acc.get_interfaces().await?.contains(Interface::Table) {
            // you can use self here since converting to accessible does not change the internal
            // variables
            return TableProxy::builder(self.connection())
                .destination(self.destination())?
				.cache_properties(CacheProperties::No)
                .path(self.path())?
                .build()
                .await;
        }
        Err(Error::InterfaceNotFound)
    }
    async fn to_table_cell<'a>(&'a self) -> zbus::Result<TableCellProxy<'a>> {
        let acc = self.to_accessible().await?;
        if acc.get_interfaces().await?.contains(Interface::TableCell) {
            // you can use self here since converting to accessible does not change the internal
            // variables
            return TableCellProxy::builder(self.connection())
                .destination(self.destination())?
				.cache_properties(CacheProperties::No)
                .path(self.path())?
                .build()
                .await;
        }
        Err(Error::InterfaceNotFound)
    }
    async fn to_text<'a>(&'a self) -> zbus::Result<TextProxy<'a>> {
        let acc = self.to_accessible().await?;
        if acc.get_interfaces().await?.contains(Interface::Text) {
            // you can use self here since converting to accessible does not change the internal
            // variables
            return TextProxy::builder(self.connection())
                .destination(self.destination())?
				.cache_properties(CacheProperties::No)
                .path(self.path())?
                .build()
                .await;
        }
        Err(Error::InterfaceNotFound)
    }
    async fn to_editable_text<'a>(&'a self) -> zbus::Result<EditableTextProxy<'a>> {
        let acc = self.to_accessible().await?;
        if acc
            .get_interfaces()
            .await?
            .contains(Interface::EditableText)
        {
            // you can use self here since converting to accessible does not change the internal
            // variables
            return EditableTextProxy::builder(self.connection())
                .destination(self.destination())?
				.cache_properties(CacheProperties::No)
                .path(self.path())?
                .build()
                .await;
        }
        Err(Error::InterfaceNotFound)
    }
    async fn to_cache<'a>(&'a self) -> zbus::Result<CacheProxy<'a>> {
        let acc = self.to_accessible().await?;
        if acc.get_interfaces().await?.contains(Interface::Cache) {
            // you can use self here since converting to accessible does not change the internal
            // variables
            return CacheProxy::builder(self.connection())
                .destination(self.destination())?
				.cache_properties(CacheProperties::No)
                .path(self.path())?
                .build()
                .await;
        }
        Err(Error::InterfaceNotFound)
    }
    async fn to_value<'a>(&'a self) -> zbus::Result<ValueProxy<'a>> {
        let acc = self.to_accessible().await?;
        if acc.get_interfaces().await?.contains(Interface::Value) {
            // you can use self here since converting to accessible does not change the internal
            // variables
            return ValueProxy::builder(self.connection())
                .destination(self.destination())?
				.cache_properties(CacheProperties::No)
                .path(self.path())?
                .build()
                .await;
        }
        Err(Error::InterfaceNotFound)
    }
    async fn to_registry<'a>(&'a self) -> zbus::Result<RegistryProxy<'a>> {
        let acc = self.to_accessible().await?;
        if acc.get_interfaces().await?.contains(Interface::Registry) {
            // you can use self here since converting to accessible does not change the internal
            // variables
            return RegistryProxy::builder(self.connection())
                .destination(self.destination())?
				.cache_properties(CacheProperties::No)
                .path(self.path())?
                .build()
                .await;
        }
        Err(Error::InterfaceNotFound)
    }
    async fn to_device_event_controller<'a>(
        &'a self,
    ) -> zbus::Result<DeviceEventControllerProxy<'a>> {
        let acc = self.to_accessible().await?;
        if acc
            .get_interfaces()
            .await?
            .contains(Interface::DeviceEventController)
        {
            // you can use self here since converting to accessible does not change the internal
            // variables
            return DeviceEventControllerProxy::builder(self.connection())
                .destination(self.destination())?
				.cache_properties(CacheProperties::No)
                .path(self.path())?
                .build()
                .await;
        }
        Err(Error::InterfaceNotFound)
    }
    async fn to_device_event_listener<'a>(&'a self) -> zbus::Result<DeviceEventListenerProxy<'a>> {
        let acc = self.to_accessible().await?;
        if acc
            .get_interfaces()
            .await?
            .contains(Interface::DeviceEventListener)
        {
            // you can use self here since converting to accessible does not change the internal
            // variables
            return DeviceEventListenerProxy::builder(self.connection())
                .destination(self.destination())?
				.cache_properties(CacheProperties::No)
                .path(self.path())?
                .build()
                .await;
        }
        Err(Error::InterfaceNotFound)
    }
}
impl Convertable for ValueProxy<'_> {
=======
#[inline]
async fn convert_to_new_type
	<'a, 'b,
	T: From<Proxy<'b>> + ProxyDefault,
	U: Deref<Target=Proxy<'a>> + ProxyDefault + AtspiProxy>
	(from: &U) -> zbus::Result<T> {
	// first thing is first, we need to creat an accessible to query the interfaces.
	let accessible = AccessibleProxy::builder(from.connection())
			.destination(from.destination())?
			.cache_properties(CacheProperties::No)
			.path(from.path())?
			.build()
			.await?;
	// if the interface we're trying to convert to is not available as an interface; this can be problematic because the interface we're passing in could potentially be different from what we're converting to.
	if !accessible.get_interfaces().await?.contains(<U as AtspiProxy>::INTERFACE) {
		return Err(Error::InterfaceNotFound);
	}
	// otherwise, make a new Proxy with the related type.
	let path = from.path().to_owned();
	let dest = from.destination().to_owned();
	ProxyBuilder::<'b, T>::new_bare(from.connection())
			.interface(<T as ProxyDefault>::INTERFACE)?
			.destination(dest)?
			.cache_properties(CacheProperties::No)
			.path(path)?
			.build()
			.await
}

#[async_trait]
impl<'a, T: Deref<Target=Proxy<'a>> + ProxyDefault + AtspiProxy + Sync> Convertable for T {
>>>>>>> 49c67212
    /* no guard due to assumption it is always possible */
    async fn to_accessible(&self) -> zbus::Result<AccessibleProxy<'_>> {
				convert_to_new_type(self).await
    }
    async fn to_action(&self) -> zbus::Result<ActionProxy<'_>> {
				convert_to_new_type(self).await
    }
    async fn to_application(&self) -> zbus::Result<ApplicationProxy<'_>> {
				convert_to_new_type(self).await
    }
    async fn to_collection(&self) -> zbus::Result<CollectionProxy<'_>> {
				convert_to_new_type(self).await
    }
    async fn to_component(&self) -> zbus::Result<ComponentProxy<'_>> {
				convert_to_new_type(self).await
    }
    async fn to_document(&self) -> zbus::Result<DocumentProxy<'_>> {
				convert_to_new_type(self).await
    }
    async fn to_hypertext(&self) -> zbus::Result<HypertextProxy<'_>> {
				convert_to_new_type(self).await
    }
    async fn to_hyperlink(&self) -> zbus::Result<HyperlinkProxy<'_>> {
				convert_to_new_type(self).await
    }
    async fn to_image(&self) -> zbus::Result<ImageProxy<'_>> {
				convert_to_new_type(self).await
    }
    async fn to_selection(&self) -> zbus::Result<SelectionProxy<'_>> {
				convert_to_new_type(self).await
    }
    async fn to_table(&self) -> zbus::Result<TableProxy<'_>> {
				convert_to_new_type(self).await
    }
    async fn to_table_cell(&self) -> zbus::Result<TableCellProxy<'_>> {
				convert_to_new_type(self).await
    }
    async fn to_text(&self) -> zbus::Result<TextProxy<'_>> {
				convert_to_new_type(self).await
    }
    async fn to_editable_text(&self) -> zbus::Result<EditableTextProxy<'_>> {
				convert_to_new_type(self).await
    }
    async fn to_cache(&self) -> zbus::Result<CacheProxy<'_>> {
				convert_to_new_type(self).await
    }
    async fn to_value(&self) -> zbus::Result<ValueProxy<'_>> {
				convert_to_new_type(self).await
    }
    async fn to_registry(&self) -> zbus::Result<RegistryProxy<'_>> {
				convert_to_new_type(self).await
    }
    async fn to_device_event_controller(
        &self,
    ) -> zbus::Result<DeviceEventControllerProxy<'_>> {
				convert_to_new_type(self).await
    }
    async fn to_device_event_listener(&self) -> zbus::Result<DeviceEventListenerProxy<'_>> {
				convert_to_new_type(self).await
    }
}<|MERGE_RESOLUTION|>--- conflicted
+++ resolved
@@ -7,89 +7,9 @@
     image::ImageProxy, registry::RegistryProxy, selection::SelectionProxy, table::TableProxy,
     table_cell::TableCellProxy, text::TextProxy, value::ValueProxy,
 };
-<<<<<<< HEAD
-use zbus::{CacheProperties, Error};
-
-enum Interfaces {
-    Accessible,
-    Action,
-    Application,
-    Collection,
-    Component,
-    Document,
-    Hypertext,
-    Hyperlink,
-    Image,
-    Selection,
-    Table,
-    TableCell,
-    Text,
-    EditableText,
-    Cache,
-    Value,
-    Registry,
-    DeviceEventController,
-    DeviceEventListener,
-}
-impl TryFrom<&str> for Interfaces {
-    type Error = &'static str;
-
-    fn try_from(s: &str) -> Result<Self, Self::Error> {
-        match s {
-            "org.a11y.atspi.Accessible" => Ok(Interfaces::Accessible),
-            "org.a11y.atspi.Action" => Ok(Interfaces::Action),
-            "org.a11y.atspi.Application" => Ok(Interfaces::Application),
-            "org.a11y.atspi.Collection" => Ok(Interfaces::Collection),
-            "org.a11y.atspi.Component" => Ok(Interfaces::Component),
-            "org.a11y.atspi.Document" => Ok(Interfaces::Document),
-            "org.a11y.atspi.Hypertext" => Ok(Interfaces::Hypertext),
-            "org.a11y.atspi.Hyperlink" => Ok(Interfaces::Hyperlink),
-            "org.a11y.atspi.Image" => Ok(Interfaces::Image),
-            "org.a11y.atspi.Selection" => Ok(Interfaces::Selection),
-            "org.a11y.atspi.Table" => Ok(Interfaces::Table),
-            "org.a11y.atspi.TableCell" => Ok(Interfaces::TableCell),
-            "org.a11y.atspi.Text" => Ok(Interfaces::Text),
-            "org.a11y.atspi.EditableText" => Ok(Interfaces::EditableText),
-            "org.a11y.atspi.Cache" => Ok(Interfaces::Cache),
-            "org.a11y.atspi.Value" => Ok(Interfaces::Value),
-            "org.a11y.atspi.Registry" => Ok(Interfaces::Registry),
-            "org.a11y.atspi.DeviceEventController" => Ok(Interfaces::DeviceEventController),
-            "org.a11y.atspi.DeviceEventListener" => Ok(Interfaces::DeviceEventListener),
-            _ => Err("No interface found for conversion."),
-        }
-    }
-}
-impl ToString for Interfaces {
-    fn to_string(&self) -> String {
-        match self {
-            Interfaces::Accessible => "org.a11y.atspi.Accessible",
-            Interfaces::Action => "org.a11y.atspi.Action",
-            Interfaces::Application => "org.a11y.atspi.Application",
-            Interfaces::Collection => "org.a11y.atspi.Collection",
-            Interfaces::Component => "org.a11y.atspi.Component",
-            Interfaces::Document => "org.a11y.atspi.Document",
-            Interfaces::Hypertext => "org.a11y.atspi.Hypertext",
-            Interfaces::Hyperlink => "org.a11y.atspi.Hyperlink",
-            Interfaces::Image => "org.a11y.atspi.Image",
-            Interfaces::Selection => "org.a11y.atspi.Selection",
-            Interfaces::Table => "org.a11y.atspi.Table",
-            Interfaces::TableCell => "org.a11y.atspi.TableCell",
-            Interfaces::Text => "org.a11y.atspi.Text",
-            Interfaces::EditableText => "org.a11y.atspi.EditableText",
-            Interfaces::Cache => "org.a11y.atspi.Cache",
-            Interfaces::Value => "org.a11y.atspi.Value",
-            Interfaces::Registry => "org.a11y.atspi.Registry",
-            Interfaces::DeviceEventController => "org.a11y.atspi.DeviceEventController",
-            Interfaces::DeviceEventListener => "org.a11y.atspi.DeviceEventListener",
-        }
-        .to_string()
-    }
-}
-=======
 use std::ops::Deref;
 use async_trait::async_trait;
 use zbus::{ProxyBuilder, ProxyDefault, Proxy, CacheProperties, Error};
->>>>>>> 49c67212
 
 pub trait Convertable {
     async fn to_accessible(&self) -> zbus::Result<AccessibleProxy<'_>>;
@@ -115,4226 +35,6 @@
     async fn to_device_event_listener(&self) -> zbus::Result<DeviceEventListenerProxy<'_>>;
 }
 
-<<<<<<< HEAD
-/* REST OF FILE IS ALL GENERATED (kinda) */
-
-impl Convertable for AccessibleProxy<'_> {
-    /* no guard due to assumption it is always possible */
-    async fn to_accessible<'a>(&'a self) -> zbus::Result<AccessibleProxy<'a>> {
-        AccessibleProxy::builder(self.connection())
-            .destination(self.destination())?
-				.cache_properties(CacheProperties::No)
-            .path(self.path())?
-            .build()
-            .await
-    }
-    async fn to_action<'a>(&'a self) -> zbus::Result<ActionProxy<'a>> {
-        let acc = self.to_accessible().await?;
-        if acc
-            .get_interfaces()
-            .await?
-            .contains(Interface::Action)
-        {
-            // you can use self here since converting to accessible does not change the internal
-            // variables
-            return ActionProxy::builder(self.connection())
-                .destination(self.destination())?
-				.cache_properties(CacheProperties::No)
-                .path(self.path())?
-                .build()
-                .await;
-        }
-        Err(Error::InterfaceNotFound)
-    }
-    async fn to_application<'a>(&'a self) -> zbus::Result<ApplicationProxy<'a>> {
-        let acc = self.to_accessible().await?;
-        if acc.get_interfaces().await?.contains(Interface::Application) {
-            // you can use self here since converting to accessible does not change the internal
-            // variables
-            return ApplicationProxy::builder(self.connection())
-                .destination(self.destination())?
-				.cache_properties(CacheProperties::No)
-                .path(self.path())?
-                .build()
-                .await;
-        }
-        Err(Error::InterfaceNotFound)
-    }
-    async fn to_collection<'a>(&'a self) -> zbus::Result<CollectionProxy<'a>> {
-        let acc = self.to_accessible().await?;
-        if acc.get_interfaces().await?.contains(Interface::Collection) {
-            // you can use self here since converting to accessible does not change the internal
-            // variables
-            return CollectionProxy::builder(self.connection())
-                .destination(self.destination())?
-				.cache_properties(CacheProperties::No)
-                .path(self.path())?
-                .build()
-                .await;
-        }
-        Err(Error::InterfaceNotFound)
-    }
-    async fn to_component<'a>(&'a self) -> zbus::Result<ComponentProxy<'a>> {
-        let acc = self.to_accessible().await?;
-        if acc.get_interfaces().await?.contains(Interface::Component) {
-            // you can use self here since converting to accessible does not change the internal
-            // variables
-            return ComponentProxy::builder(self.connection())
-                .destination(self.destination())?
-				.cache_properties(CacheProperties::No)
-                .path(self.path())?
-                .build()
-                .await;
-        }
-        Err(Error::InterfaceNotFound)
-    }
-    async fn to_document<'a>(&'a self) -> zbus::Result<DocumentProxy<'a>> {
-        let acc = self.to_accessible().await?;
-        if acc.get_interfaces().await?.contains(Interface::Document) {
-            // you can use self here since converting to accessible does not change the internal
-            // variables
-            return DocumentProxy::builder(self.connection())
-                .destination(self.destination())?
-				.cache_properties(CacheProperties::No)
-                .path(self.path())?
-                .build()
-                .await;
-        }
-        Err(Error::InterfaceNotFound)
-    }
-    async fn to_hypertext<'a>(&'a self) -> zbus::Result<HypertextProxy<'a>> {
-        let acc = self.to_accessible().await?;
-        if acc.get_interfaces().await?.contains(Interface::Hypertext) {
-            // you can use self here since converting to accessible does not change the internal
-            // variables
-            return HypertextProxy::builder(self.connection())
-                .destination(self.destination())?
-				.cache_properties(CacheProperties::No)
-                .path(self.path())?
-                .build()
-                .await;
-        }
-        Err(Error::InterfaceNotFound)
-    }
-    async fn to_hyperlink<'a>(&'a self) -> zbus::Result<HyperlinkProxy<'a>> {
-        let acc = self.to_accessible().await?;
-        if acc.get_interfaces().await?.contains(Interface::Hyperlink) {
-            // you can use self here since converting to accessible does not change the internal
-            // variables
-            return HyperlinkProxy::builder(self.connection())
-                .destination(self.destination())?
-				.cache_properties(CacheProperties::No)
-                .path(self.path())?
-                .build()
-                .await;
-        }
-        Err(Error::InterfaceNotFound)
-    }
-    async fn to_image<'a>(&'a self) -> zbus::Result<ImageProxy<'a>> {
-        let acc = self.to_accessible().await?;
-        if acc.get_interfaces().await?.contains(Interface::Image) {
-            // you can use self here since converting to accessible does not change the internal
-            // variables
-            return ImageProxy::builder(self.connection())
-                .destination(self.destination())?
-				.cache_properties(CacheProperties::No)
-                .path(self.path())?
-                .build()
-                .await;
-        }
-        Err(Error::InterfaceNotFound)
-    }
-    async fn to_selection<'a>(&'a self) -> zbus::Result<SelectionProxy<'a>> {
-        let acc = self.to_accessible().await?;
-        if acc.get_interfaces().await?.contains(Interface::Selection) {
-            // you can use self here since converting to accessible does not change the internal
-            // variables
-            return SelectionProxy::builder(self.connection())
-                .destination(self.destination())?
-				.cache_properties(CacheProperties::No)
-                .path(self.path())?
-                .build()
-                .await;
-        }
-        Err(Error::InterfaceNotFound)
-    }
-    async fn to_table<'a>(&'a self) -> zbus::Result<TableProxy<'a>> {
-        let acc = self.to_accessible().await?;
-        if acc.get_interfaces().await?.contains(Interface::Table) {
-            // you can use self here since converting to accessible does not change the internal
-            // variables
-            return TableProxy::builder(self.connection())
-                .destination(self.destination())?
-				.cache_properties(CacheProperties::No)
-                .path(self.path())?
-                .build()
-                .await;
-        }
-        Err(Error::InterfaceNotFound)
-    }
-    async fn to_table_cell<'a>(&'a self) -> zbus::Result<TableCellProxy<'a>> {
-        let acc = self.to_accessible().await?;
-        if acc.get_interfaces().await?.contains(Interface::TableCell) {
-            // you can use self here since converting to accessible does not change the internal
-            // variables
-            return TableCellProxy::builder(self.connection())
-                .destination(self.destination())?
-				.cache_properties(CacheProperties::No)
-                .path(self.path())?
-                .build()
-                .await;
-        }
-        Err(Error::InterfaceNotFound)
-    }
-    async fn to_text<'a>(&'a self) -> zbus::Result<TextProxy<'a>> {
-        let acc = self.to_accessible().await?;
-        if acc.get_interfaces().await?.contains(Interface::Text) {
-            // you can use self here since converting to accessible does not change the internal
-            // variables
-            return TextProxy::builder(self.connection())
-                .destination(self.destination())?
-				.cache_properties(CacheProperties::No)
-                .path(self.path())?
-                .build()
-                .await;
-        }
-        Err(Error::InterfaceNotFound)
-    }
-    async fn to_editable_text<'a>(&'a self) -> zbus::Result<EditableTextProxy<'a>> {
-        let acc = self.to_accessible().await?;
-        if acc
-            .get_interfaces()
-            .await?
-            .contains(Interface::EditableText)
-        {
-            // you can use self here since converting to accessible does not change the internal
-            // variables
-            return EditableTextProxy::builder(self.connection())
-                .destination(self.destination())?
-				.cache_properties(CacheProperties::No)
-                .path(self.path())?
-                .build()
-                .await;
-        }
-        Err(Error::InterfaceNotFound)
-    }
-    async fn to_cache<'a>(&'a self) -> zbus::Result<CacheProxy<'a>> {
-        let acc = self.to_accessible().await?;
-        if acc.get_interfaces().await?.contains(Interface::Cache) {
-            // you can use self here since converting to accessible does not change the internal
-            // variables
-            return CacheProxy::builder(self.connection())
-                .destination(self.destination())?
-				.cache_properties(CacheProperties::No)
-                .path(self.path())?
-                .build()
-                .await;
-        }
-        Err(Error::InterfaceNotFound)
-    }
-    async fn to_value<'a>(&'a self) -> zbus::Result<ValueProxy<'a>> {
-        let acc = self.to_accessible().await?;
-        if acc.get_interfaces().await?.contains(Interface::Value) {
-            // you can use self here since converting to accessible does not change the internal
-            // variables
-            return ValueProxy::builder(self.connection())
-                .destination(self.destination())?
-				.cache_properties(CacheProperties::No)
-                .path(self.path())?
-                .build()
-                .await;
-        }
-        Err(Error::InterfaceNotFound)
-    }
-    async fn to_registry<'a>(&'a self) -> zbus::Result<RegistryProxy<'a>> {
-        let acc = self.to_accessible().await?;
-        if acc.get_interfaces().await?.contains(Interface::Registry) {
-            // you can use self here since converting to accessible does not change the internal
-            // variables
-            return RegistryProxy::builder(self.connection())
-                .destination(self.destination())?
-				.cache_properties(CacheProperties::No)
-                .path(self.path())?
-                .build()
-                .await;
-        }
-        Err(Error::InterfaceNotFound)
-    }
-    async fn to_device_event_controller<'a>(
-        &'a self,
-    ) -> zbus::Result<DeviceEventControllerProxy<'a>> {
-        let acc = self.to_accessible().await?;
-        if acc
-            .get_interfaces()
-            .await?
-            .contains(Interface::DeviceEventController)
-        {
-            // you can use self here since converting to accessible does not change the internal
-            // variables
-            return DeviceEventControllerProxy::builder(self.connection())
-                .destination(self.destination())?
-				.cache_properties(CacheProperties::No)
-                .path(self.path())?
-                .build()
-                .await;
-        }
-        Err(Error::InterfaceNotFound)
-    }
-    async fn to_device_event_listener<'a>(&'a self) -> zbus::Result<DeviceEventListenerProxy<'a>> {
-        let acc = self.to_accessible().await?;
-        if acc
-            .get_interfaces()
-            .await?
-            .contains(Interface::DeviceEventListener)
-        {
-            // you can use self here since converting to accessible does not change the internal
-            // variables
-            return DeviceEventListenerProxy::builder(self.connection())
-                .destination(self.destination())?
-				.cache_properties(CacheProperties::No)
-                .path(self.path())?
-                .build()
-                .await;
-        }
-        Err(Error::InterfaceNotFound)
-    }
-}
-impl Convertable for ApplicationProxy<'_> {
-    /* no guard due to assumption it is always possible */
-    async fn to_accessible<'a>(&'a self) -> zbus::Result<AccessibleProxy<'a>> {
-        AccessibleProxy::builder(self.connection())
-            .destination(self.destination())?
-				.cache_properties(CacheProperties::No)
-            .path(self.path())?
-            .build()
-            .await
-    }
-    async fn to_action<'a>(&'a self) -> zbus::Result<ActionProxy<'a>> {
-        let acc = self.to_accessible().await?;
-        if acc
-            .get_interfaces()
-            .await?
-            .contains(Interface::Action)
-        {
-            // you can use self here since converting to accessible does not change the internal
-            // variables
-            return ActionProxy::builder(self.connection())
-                .destination(self.destination())?
-				.cache_properties(CacheProperties::No)
-                .path(self.path())?
-                .build()
-                .await;
-        }
-        Err(Error::InterfaceNotFound)
-    }
-    async fn to_application<'a>(&'a self) -> zbus::Result<ApplicationProxy<'a>> {
-        let acc = self.to_accessible().await?;
-        if acc.get_interfaces().await?.contains(Interface::Application) {
-            // you can use self here since converting to accessible does not change the internal
-            // variables
-            return ApplicationProxy::builder(self.connection())
-                .destination(self.destination())?
-				.cache_properties(CacheProperties::No)
-                .path(self.path())?
-                .build()
-                .await;
-        }
-        Err(Error::InterfaceNotFound)
-    }
-    async fn to_collection<'a>(&'a self) -> zbus::Result<CollectionProxy<'a>> {
-        let acc = self.to_accessible().await?;
-        if acc.get_interfaces().await?.contains(Interface::Collection) {
-            // you can use self here since converting to accessible does not change the internal
-            // variables
-            return CollectionProxy::builder(self.connection())
-                .destination(self.destination())?
-				.cache_properties(CacheProperties::No)
-                .path(self.path())?
-                .build()
-                .await;
-        }
-        Err(Error::InterfaceNotFound)
-    }
-    async fn to_component<'a>(&'a self) -> zbus::Result<ComponentProxy<'a>> {
-        let acc = self.to_accessible().await?;
-        if acc.get_interfaces().await?.contains(Interface::Component) {
-            // you can use self here since converting to accessible does not change the internal
-            // variables
-            return ComponentProxy::builder(self.connection())
-                .destination(self.destination())?
-				.cache_properties(CacheProperties::No)
-                .path(self.path())?
-                .build()
-                .await;
-        }
-        Err(Error::InterfaceNotFound)
-    }
-    async fn to_document<'a>(&'a self) -> zbus::Result<DocumentProxy<'a>> {
-        let acc = self.to_accessible().await?;
-        if acc.get_interfaces().await?.contains(Interface::Document) {
-            // you can use self here since converting to accessible does not change the internal
-            // variables
-            return DocumentProxy::builder(self.connection())
-                .destination(self.destination())?
-				.cache_properties(CacheProperties::No)
-                .path(self.path())?
-                .build()
-                .await;
-        }
-        Err(Error::InterfaceNotFound)
-    }
-    async fn to_hypertext<'a>(&'a self) -> zbus::Result<HypertextProxy<'a>> {
-        let acc = self.to_accessible().await?;
-        if acc.get_interfaces().await?.contains(Interface::Hypertext) {
-            // you can use self here since converting to accessible does not change the internal
-            // variables
-            return HypertextProxy::builder(self.connection())
-                .destination(self.destination())?
-				.cache_properties(CacheProperties::No)
-                .path(self.path())?
-                .build()
-                .await;
-        }
-        Err(Error::InterfaceNotFound)
-    }
-    async fn to_hyperlink<'a>(&'a self) -> zbus::Result<HyperlinkProxy<'a>> {
-        let acc = self.to_accessible().await?;
-        if acc.get_interfaces().await?.contains(Interface::Hyperlink) {
-            // you can use self here since converting to accessible does not change the internal
-            // variables
-            return HyperlinkProxy::builder(self.connection())
-                .destination(self.destination())?
-				.cache_properties(CacheProperties::No)
-                .path(self.path())?
-                .build()
-                .await;
-        }
-        Err(Error::InterfaceNotFound)
-    }
-    async fn to_image<'a>(&'a self) -> zbus::Result<ImageProxy<'a>> {
-        let acc = self.to_accessible().await?;
-        if acc.get_interfaces().await?.contains(Interface::Image) {
-            // you can use self here since converting to accessible does not change the internal
-            // variables
-            return ImageProxy::builder(self.connection())
-                .destination(self.destination())?
-				.cache_properties(CacheProperties::No)
-                .path(self.path())?
-                .build()
-                .await;
-        }
-        Err(Error::InterfaceNotFound)
-    }
-    async fn to_selection<'a>(&'a self) -> zbus::Result<SelectionProxy<'a>> {
-        let acc = self.to_accessible().await?;
-        if acc.get_interfaces().await?.contains(Interface::Selection) {
-            // you can use self here since converting to accessible does not change the internal
-            // variables
-            return SelectionProxy::builder(self.connection())
-                .destination(self.destination())?
-				.cache_properties(CacheProperties::No)
-                .path(self.path())?
-                .build()
-                .await;
-        }
-        Err(Error::InterfaceNotFound)
-    }
-    async fn to_table<'a>(&'a self) -> zbus::Result<TableProxy<'a>> {
-        let acc = self.to_accessible().await?;
-        if acc.get_interfaces().await?.contains(Interface::Table) {
-            // you can use self here since converting to accessible does not change the internal
-            // variables
-            return TableProxy::builder(self.connection())
-                .destination(self.destination())?
-				.cache_properties(CacheProperties::No)
-                .path(self.path())?
-                .build()
-                .await;
-        }
-        Err(Error::InterfaceNotFound)
-    }
-    async fn to_table_cell<'a>(&'a self) -> zbus::Result<TableCellProxy<'a>> {
-        let acc = self.to_accessible().await?;
-        if acc.get_interfaces().await?.contains(Interface::TableCell) {
-            // you can use self here since converting to accessible does not change the internal
-            // variables
-            return TableCellProxy::builder(self.connection())
-                .destination(self.destination())?
-				.cache_properties(CacheProperties::No)
-                .path(self.path())?
-                .build()
-                .await;
-        }
-        Err(Error::InterfaceNotFound)
-    }
-    async fn to_text<'a>(&'a self) -> zbus::Result<TextProxy<'a>> {
-        let acc = self.to_accessible().await?;
-        if acc.get_interfaces().await?.contains(Interface::Text) {
-            // you can use self here since converting to accessible does not change the internal
-            // variables
-            return TextProxy::builder(self.connection())
-                .destination(self.destination())?
-				.cache_properties(CacheProperties::No)
-                .path(self.path())?
-                .build()
-                .await;
-        }
-        Err(Error::InterfaceNotFound)
-    }
-    async fn to_editable_text<'a>(&'a self) -> zbus::Result<EditableTextProxy<'a>> {
-        let acc = self.to_accessible().await?;
-        if acc
-            .get_interfaces()
-            .await?
-            .contains(Interface::EditableText)
-        {
-            // you can use self here since converting to accessible does not change the internal
-            // variables
-            return EditableTextProxy::builder(self.connection())
-                .destination(self.destination())?
-				.cache_properties(CacheProperties::No)
-                .path(self.path())?
-                .build()
-                .await;
-        }
-        Err(Error::InterfaceNotFound)
-    }
-    async fn to_cache<'a>(&'a self) -> zbus::Result<CacheProxy<'a>> {
-        let acc = self.to_accessible().await?;
-        if acc.get_interfaces().await?.contains(Interface::Cache) {
-            // you can use self here since converting to accessible does not change the internal
-            // variables
-            return CacheProxy::builder(self.connection())
-                .destination(self.destination())?
-				.cache_properties(CacheProperties::No)
-                .path(self.path())?
-                .build()
-                .await;
-        }
-        Err(Error::InterfaceNotFound)
-    }
-    async fn to_value<'a>(&'a self) -> zbus::Result<ValueProxy<'a>> {
-        let acc = self.to_accessible().await?;
-        if acc.get_interfaces().await?.contains(Interface::Value) {
-            // you can use self here since converting to accessible does not change the internal
-            // variables
-            return ValueProxy::builder(self.connection())
-                .destination(self.destination())?
-				.cache_properties(CacheProperties::No)
-                .path(self.path())?
-                .build()
-                .await;
-        }
-        Err(Error::InterfaceNotFound)
-    }
-    async fn to_registry<'a>(&'a self) -> zbus::Result<RegistryProxy<'a>> {
-        let acc = self.to_accessible().await?;
-        if acc.get_interfaces().await?.contains(Interface::Registry) {
-            // you can use self here since converting to accessible does not change the internal
-            // variables
-            return RegistryProxy::builder(self.connection())
-                .destination(self.destination())?
-				.cache_properties(CacheProperties::No)
-                .path(self.path())?
-                .build()
-                .await;
-        }
-        Err(Error::InterfaceNotFound)
-    }
-    async fn to_device_event_controller<'a>(
-        &'a self,
-    ) -> zbus::Result<DeviceEventControllerProxy<'a>> {
-        let acc = self.to_accessible().await?;
-        if acc
-            .get_interfaces()
-            .await?
-            .contains(Interface::DeviceEventController)
-        {
-            // you can use self here since converting to accessible does not change the internal
-            // variables
-            return DeviceEventControllerProxy::builder(self.connection())
-                .destination(self.destination())?
-				.cache_properties(CacheProperties::No)
-                .path(self.path())?
-                .build()
-                .await;
-        }
-        Err(Error::InterfaceNotFound)
-    }
-    async fn to_device_event_listener<'a>(&'a self) -> zbus::Result<DeviceEventListenerProxy<'a>> {
-        let acc = self.to_accessible().await?;
-        if acc
-            .get_interfaces()
-            .await?
-            .contains(Interface::DeviceEventListener)
-        {
-            // you can use self here since converting to accessible does not change the internal
-            // variables
-            return DeviceEventListenerProxy::builder(self.connection())
-                .destination(self.destination())?
-				.cache_properties(CacheProperties::No)
-                .path(self.path())?
-                .build()
-                .await;
-        }
-        Err(Error::InterfaceNotFound)
-    }
-}
-impl Convertable for CacheProxy<'_> {
-    /* no guard due to assumption it is always possible */
-    async fn to_accessible<'a>(&'a self) -> zbus::Result<AccessibleProxy<'a>> {
-        AccessibleProxy::builder(self.connection())
-            .destination(self.destination())?
-				.cache_properties(CacheProperties::No)
-            .path(self.path())?
-            .build()
-            .await
-    }
-    async fn to_action<'a>(&'a self) -> zbus::Result<ActionProxy<'a>> {
-        let acc = self.to_accessible().await?;
-        if acc
-            .get_interfaces()
-            .await?
-            .contains(Interface::Action)
-        {
-            // you can use self here since converting to accessible does not change the internal
-            // variables
-            return ActionProxy::builder(self.connection())
-                .destination(self.destination())?
-				.cache_properties(CacheProperties::No)
-                .path(self.path())?
-                .build()
-                .await;
-        }
-        Err(Error::InterfaceNotFound)
-    }
-    async fn to_application<'a>(&'a self) -> zbus::Result<ApplicationProxy<'a>> {
-        let acc = self.to_accessible().await?;
-        if acc.get_interfaces().await?.contains(Interface::Application) {
-            // you can use self here since converting to accessible does not change the internal
-            // variables
-            return ApplicationProxy::builder(self.connection())
-                .destination(self.destination())?
-				.cache_properties(CacheProperties::No)
-                .path(self.path())?
-                .build()
-                .await;
-        }
-        Err(Error::InterfaceNotFound)
-    }
-    async fn to_collection<'a>(&'a self) -> zbus::Result<CollectionProxy<'a>> {
-        let acc = self.to_accessible().await?;
-        if acc.get_interfaces().await?.contains(Interface::Collection) {
-            // you can use self here since converting to accessible does not change the internal
-            // variables
-            return CollectionProxy::builder(self.connection())
-                .destination(self.destination())?
-				.cache_properties(CacheProperties::No)
-                .path(self.path())?
-                .build()
-                .await;
-        }
-        Err(Error::InterfaceNotFound)
-    }
-    async fn to_component<'a>(&'a self) -> zbus::Result<ComponentProxy<'a>> {
-        let acc = self.to_accessible().await?;
-        if acc.get_interfaces().await?.contains(Interface::Component) {
-            // you can use self here since converting to accessible does not change the internal
-            // variables
-            return ComponentProxy::builder(self.connection())
-                .destination(self.destination())?
-				.cache_properties(CacheProperties::No)
-                .path(self.path())?
-                .build()
-                .await;
-        }
-        Err(Error::InterfaceNotFound)
-    }
-    async fn to_document<'a>(&'a self) -> zbus::Result<DocumentProxy<'a>> {
-        let acc = self.to_accessible().await?;
-        if acc.get_interfaces().await?.contains(Interface::Document) {
-            // you can use self here since converting to accessible does not change the internal
-            // variables
-            return DocumentProxy::builder(self.connection())
-                .destination(self.destination())?
-				.cache_properties(CacheProperties::No)
-                .path(self.path())?
-                .build()
-                .await;
-        }
-        Err(Error::InterfaceNotFound)
-    }
-    async fn to_hypertext<'a>(&'a self) -> zbus::Result<HypertextProxy<'a>> {
-        let acc = self.to_accessible().await?;
-        if acc.get_interfaces().await?.contains(Interface::Hypertext) {
-            // you can use self here since converting to accessible does not change the internal
-            // variables
-            return HypertextProxy::builder(self.connection())
-                .destination(self.destination())?
-				.cache_properties(CacheProperties::No)
-                .path(self.path())?
-                .build()
-                .await;
-        }
-        Err(Error::InterfaceNotFound)
-    }
-    async fn to_hyperlink<'a>(&'a self) -> zbus::Result<HyperlinkProxy<'a>> {
-        let acc = self.to_accessible().await?;
-        if acc.get_interfaces().await?.contains(Interface::Hyperlink) {
-            // you can use self here since converting to accessible does not change the internal
-            // variables
-            return HyperlinkProxy::builder(self.connection())
-                .destination(self.destination())?
-				.cache_properties(CacheProperties::No)
-                .path(self.path())?
-                .build()
-                .await;
-        }
-        Err(Error::InterfaceNotFound)
-    }
-    async fn to_image<'a>(&'a self) -> zbus::Result<ImageProxy<'a>> {
-        let acc = self.to_accessible().await?;
-        if acc.get_interfaces().await?.contains(Interface::Image) {
-            // you can use self here since converting to accessible does not change the internal
-            // variables
-            return ImageProxy::builder(self.connection())
-                .destination(self.destination())?
-				.cache_properties(CacheProperties::No)
-                .path(self.path())?
-                .build()
-                .await;
-        }
-        Err(Error::InterfaceNotFound)
-    }
-    async fn to_selection<'a>(&'a self) -> zbus::Result<SelectionProxy<'a>> {
-        let acc = self.to_accessible().await?;
-        if acc.get_interfaces().await?.contains(Interface::Selection) {
-            // you can use self here since converting to accessible does not change the internal
-            // variables
-            return SelectionProxy::builder(self.connection())
-                .destination(self.destination())?
-				.cache_properties(CacheProperties::No)
-                .path(self.path())?
-                .build()
-                .await;
-        }
-        Err(Error::InterfaceNotFound)
-    }
-    async fn to_table<'a>(&'a self) -> zbus::Result<TableProxy<'a>> {
-        let acc = self.to_accessible().await?;
-        if acc.get_interfaces().await?.contains(Interface::Table) {
-            // you can use self here since converting to accessible does not change the internal
-            // variables
-            return TableProxy::builder(self.connection())
-                .destination(self.destination())?
-				.cache_properties(CacheProperties::No)
-                .path(self.path())?
-                .build()
-                .await;
-        }
-        Err(Error::InterfaceNotFound)
-    }
-    async fn to_table_cell<'a>(&'a self) -> zbus::Result<TableCellProxy<'a>> {
-        let acc = self.to_accessible().await?;
-        if acc.get_interfaces().await?.contains(Interface::TableCell) {
-            // you can use self here since converting to accessible does not change the internal
-            // variables
-            return TableCellProxy::builder(self.connection())
-                .destination(self.destination())?
-				.cache_properties(CacheProperties::No)
-                .path(self.path())?
-                .build()
-                .await;
-        }
-        Err(Error::InterfaceNotFound)
-    }
-    async fn to_text<'a>(&'a self) -> zbus::Result<TextProxy<'a>> {
-        let acc = self.to_accessible().await?;
-        if acc.get_interfaces().await?.contains(Interface::Text) {
-            // you can use self here since converting to accessible does not change the internal
-            // variables
-            return TextProxy::builder(self.connection())
-                .destination(self.destination())?
-				.cache_properties(CacheProperties::No)
-                .path(self.path())?
-                .build()
-                .await;
-        }
-        Err(Error::InterfaceNotFound)
-    }
-    async fn to_editable_text<'a>(&'a self) -> zbus::Result<EditableTextProxy<'a>> {
-        let acc = self.to_accessible().await?;
-        if acc
-            .get_interfaces()
-            .await?
-            .contains(Interface::EditableText)
-        {
-            // you can use self here since converting to accessible does not change the internal
-            // variables
-            return EditableTextProxy::builder(self.connection())
-                .destination(self.destination())?
-				.cache_properties(CacheProperties::No)
-                .path(self.path())?
-                .build()
-                .await;
-        }
-        Err(Error::InterfaceNotFound)
-    }
-    async fn to_cache<'a>(&'a self) -> zbus::Result<CacheProxy<'a>> {
-        let acc = self.to_accessible().await?;
-        if acc.get_interfaces().await?.contains(Interface::Cache) {
-            // you can use self here since converting to accessible does not change the internal
-            // variables
-            return CacheProxy::builder(self.connection())
-                .destination(self.destination())?
-				.cache_properties(CacheProperties::No)
-                .path(self.path())?
-                .build()
-                .await;
-        }
-        Err(Error::InterfaceNotFound)
-    }
-    async fn to_value<'a>(&'a self) -> zbus::Result<ValueProxy<'a>> {
-        let acc = self.to_accessible().await?;
-        if acc.get_interfaces().await?.contains(Interface::Value) {
-            // you can use self here since converting to accessible does not change the internal
-            // variables
-            return ValueProxy::builder(self.connection())
-                .destination(self.destination())?
-				.cache_properties(CacheProperties::No)
-                .path(self.path())?
-                .build()
-                .await;
-        }
-        Err(Error::InterfaceNotFound)
-    }
-    async fn to_registry<'a>(&'a self) -> zbus::Result<RegistryProxy<'a>> {
-        let acc = self.to_accessible().await?;
-        if acc.get_interfaces().await?.contains(Interface::Registry) {
-            // you can use self here since converting to accessible does not change the internal
-            // variables
-            return RegistryProxy::builder(self.connection())
-                .destination(self.destination())?
-				.cache_properties(CacheProperties::No)
-                .path(self.path())?
-                .build()
-                .await;
-        }
-        Err(Error::InterfaceNotFound)
-    }
-    async fn to_device_event_controller<'a>(
-        &'a self,
-    ) -> zbus::Result<DeviceEventControllerProxy<'a>> {
-        let acc = self.to_accessible().await?;
-        if acc
-            .get_interfaces()
-            .await?
-            .contains(Interface::DeviceEventController)
-        {
-            // you can use self here since converting to accessible does not change the internal
-            // variables
-            return DeviceEventControllerProxy::builder(self.connection())
-                .destination(self.destination())?
-				.cache_properties(CacheProperties::No)
-                .path(self.path())?
-                .build()
-                .await;
-        }
-        Err(Error::InterfaceNotFound)
-    }
-    async fn to_device_event_listener<'a>(&'a self) -> zbus::Result<DeviceEventListenerProxy<'a>> {
-        let acc = self.to_accessible().await?;
-        if acc
-            .get_interfaces()
-            .await?
-            .contains(Interface::DeviceEventListener)
-        {
-            // you can use self here since converting to accessible does not change the internal
-            // variables
-            return DeviceEventListenerProxy::builder(self.connection())
-                .destination(self.destination())?
-				.cache_properties(CacheProperties::No)
-                .path(self.path())?
-                .build()
-                .await;
-        }
-        Err(Error::InterfaceNotFound)
-    }
-}
-impl Convertable for CollectionProxy<'_> {
-    /* no guard due to assumption it is always possible */
-    async fn to_accessible<'a>(&'a self) -> zbus::Result<AccessibleProxy<'a>> {
-        AccessibleProxy::builder(self.connection())
-            .destination(self.destination())?
-				.cache_properties(CacheProperties::No)
-            .path(self.path())?
-            .build()
-            .await
-    }
-    async fn to_action<'a>(&'a self) -> zbus::Result<ActionProxy<'a>> {
-        let acc = self.to_accessible().await?;
-        if acc
-            .get_interfaces()
-            .await?
-            .contains(Interface::Action)
-        {
-            // you can use self here since converting to accessible does not change the internal
-            // variables
-            return ActionProxy::builder(self.connection())
-                .destination(self.destination())?
-				.cache_properties(CacheProperties::No)
-                .path(self.path())?
-                .build()
-                .await;
-        }
-        Err(Error::InterfaceNotFound)
-    }
-    async fn to_application<'a>(&'a self) -> zbus::Result<ApplicationProxy<'a>> {
-        let acc = self.to_accessible().await?;
-        if acc.get_interfaces().await?.contains(Interface::Application) {
-            // you can use self here since converting to accessible does not change the internal
-            // variables
-            return ApplicationProxy::builder(self.connection())
-                .destination(self.destination())?
-				.cache_properties(CacheProperties::No)
-                .path(self.path())?
-                .build()
-                .await;
-        }
-        Err(Error::InterfaceNotFound)
-    }
-    async fn to_collection<'a>(&'a self) -> zbus::Result<CollectionProxy<'a>> {
-        let acc = self.to_accessible().await?;
-        if acc.get_interfaces().await?.contains(Interface::Collection) {
-            // you can use self here since converting to accessible does not change the internal
-            // variables
-            return CollectionProxy::builder(self.connection())
-                .destination(self.destination())?
-				.cache_properties(CacheProperties::No)
-                .path(self.path())?
-                .build()
-                .await;
-        }
-        Err(Error::InterfaceNotFound)
-    }
-    async fn to_component<'a>(&'a self) -> zbus::Result<ComponentProxy<'a>> {
-        let acc = self.to_accessible().await?;
-        if acc.get_interfaces().await?.contains(Interface::Component) {
-            // you can use self here since converting to accessible does not change the internal
-            // variables
-            return ComponentProxy::builder(self.connection())
-                .destination(self.destination())?
-				.cache_properties(CacheProperties::No)
-                .path(self.path())?
-                .build()
-                .await;
-        }
-        Err(Error::InterfaceNotFound)
-    }
-    async fn to_document<'a>(&'a self) -> zbus::Result<DocumentProxy<'a>> {
-        let acc = self.to_accessible().await?;
-        if acc.get_interfaces().await?.contains(Interface::Document) {
-            // you can use self here since converting to accessible does not change the internal
-            // variables
-            return DocumentProxy::builder(self.connection())
-                .destination(self.destination())?
-				.cache_properties(CacheProperties::No)
-                .path(self.path())?
-                .build()
-                .await;
-        }
-        Err(Error::InterfaceNotFound)
-    }
-    async fn to_hypertext<'a>(&'a self) -> zbus::Result<HypertextProxy<'a>> {
-        let acc = self.to_accessible().await?;
-        if acc.get_interfaces().await?.contains(Interface::Hypertext) {
-            // you can use self here since converting to accessible does not change the internal
-            // variables
-            return HypertextProxy::builder(self.connection())
-                .destination(self.destination())?
-				.cache_properties(CacheProperties::No)
-                .path(self.path())?
-                .build()
-                .await;
-        }
-        Err(Error::InterfaceNotFound)
-    }
-    async fn to_hyperlink<'a>(&'a self) -> zbus::Result<HyperlinkProxy<'a>> {
-        let acc = self.to_accessible().await?;
-        if acc.get_interfaces().await?.contains(Interface::Hyperlink) {
-            // you can use self here since converting to accessible does not change the internal
-            // variables
-            return HyperlinkProxy::builder(self.connection())
-                .destination(self.destination())?
-				.cache_properties(CacheProperties::No)
-                .path(self.path())?
-                .build()
-                .await;
-        }
-        Err(Error::InterfaceNotFound)
-    }
-    async fn to_image<'a>(&'a self) -> zbus::Result<ImageProxy<'a>> {
-        let acc = self.to_accessible().await?;
-        if acc.get_interfaces().await?.contains(Interface::Image) {
-            // you can use self here since converting to accessible does not change the internal
-            // variables
-            return ImageProxy::builder(self.connection())
-                .destination(self.destination())?
-				.cache_properties(CacheProperties::No)
-                .path(self.path())?
-                .build()
-                .await;
-        }
-        Err(Error::InterfaceNotFound)
-    }
-    async fn to_selection<'a>(&'a self) -> zbus::Result<SelectionProxy<'a>> {
-        let acc = self.to_accessible().await?;
-        if acc.get_interfaces().await?.contains(Interface::Selection) {
-            // you can use self here since converting to accessible does not change the internal
-            // variables
-            return SelectionProxy::builder(self.connection())
-                .destination(self.destination())?
-				.cache_properties(CacheProperties::No)
-                .path(self.path())?
-                .build()
-                .await;
-        }
-        Err(Error::InterfaceNotFound)
-    }
-    async fn to_table<'a>(&'a self) -> zbus::Result<TableProxy<'a>> {
-        let acc = self.to_accessible().await?;
-        if acc.get_interfaces().await?.contains(Interface::Table) {
-            // you can use self here since converting to accessible does not change the internal
-            // variables
-            return TableProxy::builder(self.connection())
-                .destination(self.destination())?
-				.cache_properties(CacheProperties::No)
-                .path(self.path())?
-                .build()
-                .await;
-        }
-        Err(Error::InterfaceNotFound)
-    }
-    async fn to_table_cell<'a>(&'a self) -> zbus::Result<TableCellProxy<'a>> {
-        let acc = self.to_accessible().await?;
-        if acc.get_interfaces().await?.contains(Interface::TableCell) {
-            // you can use self here since converting to accessible does not change the internal
-            // variables
-            return TableCellProxy::builder(self.connection())
-                .destination(self.destination())?
-				.cache_properties(CacheProperties::No)
-                .path(self.path())?
-                .build()
-                .await;
-        }
-        Err(Error::InterfaceNotFound)
-    }
-    async fn to_text<'a>(&'a self) -> zbus::Result<TextProxy<'a>> {
-        let acc = self.to_accessible().await?;
-        if acc.get_interfaces().await?.contains(Interface::Text) {
-            // you can use self here since converting to accessible does not change the internal
-            // variables
-            return TextProxy::builder(self.connection())
-                .destination(self.destination())?
-				.cache_properties(CacheProperties::No)
-                .path(self.path())?
-                .build()
-                .await;
-        }
-        Err(Error::InterfaceNotFound)
-    }
-    async fn to_editable_text<'a>(&'a self) -> zbus::Result<EditableTextProxy<'a>> {
-        let acc = self.to_accessible().await?;
-        if acc
-            .get_interfaces()
-            .await?
-            .contains(Interface::EditableText)
-        {
-            // you can use self here since converting to accessible does not change the internal
-            // variables
-            return EditableTextProxy::builder(self.connection())
-                .destination(self.destination())?
-				.cache_properties(CacheProperties::No)
-                .path(self.path())?
-                .build()
-                .await;
-        }
-        Err(Error::InterfaceNotFound)
-    }
-    async fn to_cache<'a>(&'a self) -> zbus::Result<CacheProxy<'a>> {
-        let acc = self.to_accessible().await?;
-        if acc.get_interfaces().await?.contains(Interface::Cache) {
-            // you can use self here since converting to accessible does not change the internal
-            // variables
-            return CacheProxy::builder(self.connection())
-                .destination(self.destination())?
-				.cache_properties(CacheProperties::No)
-                .path(self.path())?
-                .build()
-                .await;
-        }
-        Err(Error::InterfaceNotFound)
-    }
-    async fn to_value<'a>(&'a self) -> zbus::Result<ValueProxy<'a>> {
-        let acc = self.to_accessible().await?;
-        if acc.get_interfaces().await?.contains(Interface::Value) {
-            // you can use self here since converting to accessible does not change the internal
-            // variables
-            return ValueProxy::builder(self.connection())
-                .destination(self.destination())?
-				.cache_properties(CacheProperties::No)
-                .path(self.path())?
-                .build()
-                .await;
-        }
-        Err(Error::InterfaceNotFound)
-    }
-    async fn to_registry<'a>(&'a self) -> zbus::Result<RegistryProxy<'a>> {
-        let acc = self.to_accessible().await?;
-        if acc.get_interfaces().await?.contains(Interface::Registry) {
-            // you can use self here since converting to accessible does not change the internal
-            // variables
-            return RegistryProxy::builder(self.connection())
-                .destination(self.destination())?
-				.cache_properties(CacheProperties::No)
-                .path(self.path())?
-                .build()
-                .await;
-        }
-        Err(Error::InterfaceNotFound)
-    }
-    async fn to_device_event_controller<'a>(
-        &'a self,
-    ) -> zbus::Result<DeviceEventControllerProxy<'a>> {
-        let acc = self.to_accessible().await?;
-        if acc
-            .get_interfaces()
-            .await?
-            .contains(Interface::DeviceEventController)
-        {
-            // you can use self here since converting to accessible does not change the internal
-            // variables
-            return DeviceEventControllerProxy::builder(self.connection())
-                .destination(self.destination())?
-				.cache_properties(CacheProperties::No)
-                .path(self.path())?
-                .build()
-                .await;
-        }
-        Err(Error::InterfaceNotFound)
-    }
-    async fn to_device_event_listener<'a>(&'a self) -> zbus::Result<DeviceEventListenerProxy<'a>> {
-        let acc = self.to_accessible().await?;
-        if acc
-            .get_interfaces()
-            .await?
-            .contains(Interface::DeviceEventListener)
-        {
-            // you can use self here since converting to accessible does not change the internal
-            // variables
-            return DeviceEventListenerProxy::builder(self.connection())
-                .destination(self.destination())?
-				.cache_properties(CacheProperties::No)
-                .path(self.path())?
-                .build()
-                .await;
-        }
-        Err(Error::InterfaceNotFound)
-    }
-}
-impl Convertable for ComponentProxy<'_> {
-    /* no guard due to assumption it is always possible */
-    async fn to_accessible<'a>(&'a self) -> zbus::Result<AccessibleProxy<'a>> {
-        AccessibleProxy::builder(self.connection())
-            .destination(self.destination())?
-				.cache_properties(CacheProperties::No)
-            .path(self.path())?
-            .build()
-            .await
-    }
-    async fn to_action<'a>(&'a self) -> zbus::Result<ActionProxy<'a>> {
-        let acc = self.to_accessible().await?;
-        if acc
-            .get_interfaces()
-            .await?
-            .contains(Interface::Action)
-        {
-            // you can use self here since converting to accessible does not change the internal
-            // variables
-            return ActionProxy::builder(self.connection())
-                .destination(self.destination())?
-				.cache_properties(CacheProperties::No)
-                .path(self.path())?
-                .build()
-                .await;
-        }
-        Err(Error::InterfaceNotFound)
-    }
-    async fn to_application<'a>(&'a self) -> zbus::Result<ApplicationProxy<'a>> {
-        let acc = self.to_accessible().await?;
-        if acc.get_interfaces().await?.contains(Interface::Application) {
-            // you can use self here since converting to accessible does not change the internal
-            // variables
-            return ApplicationProxy::builder(self.connection())
-                .destination(self.destination())?
-				.cache_properties(CacheProperties::No)
-                .path(self.path())?
-                .build()
-                .await;
-        }
-        Err(Error::InterfaceNotFound)
-    }
-    async fn to_collection<'a>(&'a self) -> zbus::Result<CollectionProxy<'a>> {
-        let acc = self.to_accessible().await?;
-        if acc.get_interfaces().await?.contains(Interface::Collection) {
-            // you can use self here since converting to accessible does not change the internal
-            // variables
-            return CollectionProxy::builder(self.connection())
-                .destination(self.destination())?
-				.cache_properties(CacheProperties::No)
-                .path(self.path())?
-                .build()
-                .await;
-        }
-        Err(Error::InterfaceNotFound)
-    }
-    async fn to_component<'a>(&'a self) -> zbus::Result<ComponentProxy<'a>> {
-        let acc = self.to_accessible().await?;
-        if acc.get_interfaces().await?.contains(Interface::Component) {
-            // you can use self here since converting to accessible does not change the internal
-            // variables
-            return ComponentProxy::builder(self.connection())
-                .destination(self.destination())?
-				.cache_properties(CacheProperties::No)
-                .path(self.path())?
-                .build()
-                .await;
-        }
-        Err(Error::InterfaceNotFound)
-    }
-    async fn to_document<'a>(&'a self) -> zbus::Result<DocumentProxy<'a>> {
-        let acc = self.to_accessible().await?;
-        if acc.get_interfaces().await?.contains(Interface::Document) {
-            // you can use self here since converting to accessible does not change the internal
-            // variables
-            return DocumentProxy::builder(self.connection())
-                .destination(self.destination())?
-				.cache_properties(CacheProperties::No)
-                .path(self.path())?
-                .build()
-                .await;
-        }
-        Err(Error::InterfaceNotFound)
-    }
-    async fn to_hypertext<'a>(&'a self) -> zbus::Result<HypertextProxy<'a>> {
-        let acc = self.to_accessible().await?;
-        if acc.get_interfaces().await?.contains(Interface::Hypertext) {
-            // you can use self here since converting to accessible does not change the internal
-            // variables
-            return HypertextProxy::builder(self.connection())
-                .destination(self.destination())?
-				.cache_properties(CacheProperties::No)
-                .path(self.path())?
-                .build()
-                .await;
-        }
-        Err(Error::InterfaceNotFound)
-    }
-    async fn to_hyperlink<'a>(&'a self) -> zbus::Result<HyperlinkProxy<'a>> {
-        let acc = self.to_accessible().await?;
-        if acc.get_interfaces().await?.contains(Interface::Hyperlink) {
-            // you can use self here since converting to accessible does not change the internal
-            // variables
-            return HyperlinkProxy::builder(self.connection())
-                .destination(self.destination())?
-				.cache_properties(CacheProperties::No)
-                .path(self.path())?
-                .build()
-                .await;
-        }
-        Err(Error::InterfaceNotFound)
-    }
-    async fn to_image<'a>(&'a self) -> zbus::Result<ImageProxy<'a>> {
-        let acc = self.to_accessible().await?;
-        if acc.get_interfaces().await?.contains(Interface::Image) {
-            // you can use self here since converting to accessible does not change the internal
-            // variables
-            return ImageProxy::builder(self.connection())
-                .destination(self.destination())?
-				.cache_properties(CacheProperties::No)
-                .path(self.path())?
-                .build()
-                .await;
-        }
-        Err(Error::InterfaceNotFound)
-    }
-    async fn to_selection<'a>(&'a self) -> zbus::Result<SelectionProxy<'a>> {
-        let acc = self.to_accessible().await?;
-        if acc.get_interfaces().await?.contains(Interface::Selection) {
-            // you can use self here since converting to accessible does not change the internal
-            // variables
-            return SelectionProxy::builder(self.connection())
-                .destination(self.destination())?
-				.cache_properties(CacheProperties::No)
-                .path(self.path())?
-                .build()
-                .await;
-        }
-        Err(Error::InterfaceNotFound)
-    }
-    async fn to_table<'a>(&'a self) -> zbus::Result<TableProxy<'a>> {
-        let acc = self.to_accessible().await?;
-        if acc.get_interfaces().await?.contains(Interface::Table) {
-            // you can use self here since converting to accessible does not change the internal
-            // variables
-            return TableProxy::builder(self.connection())
-                .destination(self.destination())?
-				.cache_properties(CacheProperties::No)
-                .path(self.path())?
-                .build()
-                .await;
-        }
-        Err(Error::InterfaceNotFound)
-    }
-    async fn to_table_cell<'a>(&'a self) -> zbus::Result<TableCellProxy<'a>> {
-        let acc = self.to_accessible().await?;
-        if acc.get_interfaces().await?.contains(Interface::TableCell) {
-            // you can use self here since converting to accessible does not change the internal
-            // variables
-            return TableCellProxy::builder(self.connection())
-                .destination(self.destination())?
-				.cache_properties(CacheProperties::No)
-                .path(self.path())?
-                .build()
-                .await;
-        }
-        Err(Error::InterfaceNotFound)
-    }
-    async fn to_text<'a>(&'a self) -> zbus::Result<TextProxy<'a>> {
-        let acc = self.to_accessible().await?;
-        if acc.get_interfaces().await?.contains(Interface::Text) {
-            // you can use self here since converting to accessible does not change the internal
-            // variables
-            return TextProxy::builder(self.connection())
-                .destination(self.destination())?
-				.cache_properties(CacheProperties::No)
-                .path(self.path())?
-                .build()
-                .await;
-        }
-        Err(Error::InterfaceNotFound)
-    }
-    async fn to_editable_text<'a>(&'a self) -> zbus::Result<EditableTextProxy<'a>> {
-        let acc = self.to_accessible().await?;
-        if acc
-            .get_interfaces()
-            .await?
-            .contains(Interface::EditableText)
-        {
-            // you can use self here since converting to accessible does not change the internal
-            // variables
-            return EditableTextProxy::builder(self.connection())
-                .destination(self.destination())?
-				.cache_properties(CacheProperties::No)
-                .path(self.path())?
-                .build()
-                .await;
-        }
-        Err(Error::InterfaceNotFound)
-    }
-    async fn to_cache<'a>(&'a self) -> zbus::Result<CacheProxy<'a>> {
-        let acc = self.to_accessible().await?;
-        if acc.get_interfaces().await?.contains(Interface::Cache) {
-            // you can use self here since converting to accessible does not change the internal
-            // variables
-            return CacheProxy::builder(self.connection())
-                .destination(self.destination())?
-				.cache_properties(CacheProperties::No)
-                .path(self.path())?
-                .build()
-                .await;
-        }
-        Err(Error::InterfaceNotFound)
-    }
-    async fn to_value<'a>(&'a self) -> zbus::Result<ValueProxy<'a>> {
-        let acc = self.to_accessible().await?;
-        if acc.get_interfaces().await?.contains(Interface::Value) {
-            // you can use self here since converting to accessible does not change the internal
-            // variables
-            return ValueProxy::builder(self.connection())
-                .destination(self.destination())?
-				.cache_properties(CacheProperties::No)
-                .path(self.path())?
-                .build()
-                .await;
-        }
-        Err(Error::InterfaceNotFound)
-    }
-    async fn to_registry<'a>(&'a self) -> zbus::Result<RegistryProxy<'a>> {
-        let acc = self.to_accessible().await?;
-        if acc.get_interfaces().await?.contains(Interface::Registry) {
-            // you can use self here since converting to accessible does not change the internal
-            // variables
-            return RegistryProxy::builder(self.connection())
-                .destination(self.destination())?
-				.cache_properties(CacheProperties::No)
-                .path(self.path())?
-                .build()
-                .await;
-        }
-        Err(Error::InterfaceNotFound)
-    }
-    async fn to_device_event_controller<'a>(
-        &'a self,
-    ) -> zbus::Result<DeviceEventControllerProxy<'a>> {
-        let acc = self.to_accessible().await?;
-        if acc
-            .get_interfaces()
-            .await?
-            .contains(Interface::DeviceEventController)
-        {
-            // you can use self here since converting to accessible does not change the internal
-            // variables
-            return DeviceEventControllerProxy::builder(self.connection())
-                .destination(self.destination())?
-				.cache_properties(CacheProperties::No)
-                .path(self.path())?
-                .build()
-                .await;
-        }
-        Err(Error::InterfaceNotFound)
-    }
-    async fn to_device_event_listener<'a>(&'a self) -> zbus::Result<DeviceEventListenerProxy<'a>> {
-        let acc = self.to_accessible().await?;
-        if acc
-            .get_interfaces()
-            .await?
-            .contains(Interface::DeviceEventListener)
-        {
-            // you can use self here since converting to accessible does not change the internal
-            // variables
-            return DeviceEventListenerProxy::builder(self.connection())
-                .destination(self.destination())?
-				.cache_properties(CacheProperties::No)
-                .path(self.path())?
-                .build()
-                .await;
-        }
-        Err(Error::InterfaceNotFound)
-    }
-}
-impl Convertable for DeviceEventControllerProxy<'_> {
-    /* no guard due to assumption it is always possible */
-    async fn to_accessible<'a>(&'a self) -> zbus::Result<AccessibleProxy<'a>> {
-        AccessibleProxy::builder(self.connection())
-            .destination(self.destination())?
-				.cache_properties(CacheProperties::No)
-            .path(self.path())?
-            .build()
-            .await
-    }
-    async fn to_action<'a>(&'a self) -> zbus::Result<ActionProxy<'a>> {
-        let acc = self.to_accessible().await?;
-        if acc
-            .get_interfaces()
-            .await?
-            .contains(Interface::Action)
-        {
-            // you can use self here since converting to accessible does not change the internal
-            // variables
-            return ActionProxy::builder(self.connection())
-                .destination(self.destination())?
-				.cache_properties(CacheProperties::No)
-                .path(self.path())?
-                .build()
-                .await;
-        }
-        Err(Error::InterfaceNotFound)
-    }
-    async fn to_application<'a>(&'a self) -> zbus::Result<ApplicationProxy<'a>> {
-        let acc = self.to_accessible().await?;
-        if acc.get_interfaces().await?.contains(Interface::Application) {
-            // you can use self here since converting to accessible does not change the internal
-            // variables
-            return ApplicationProxy::builder(self.connection())
-                .destination(self.destination())?
-				.cache_properties(CacheProperties::No)
-                .path(self.path())?
-                .build()
-                .await;
-        }
-        Err(Error::InterfaceNotFound)
-    }
-    async fn to_collection<'a>(&'a self) -> zbus::Result<CollectionProxy<'a>> {
-        let acc = self.to_accessible().await?;
-        if acc.get_interfaces().await?.contains(Interface::Collection) {
-            // you can use self here since converting to accessible does not change the internal
-            // variables
-            return CollectionProxy::builder(self.connection())
-                .destination(self.destination())?
-				.cache_properties(CacheProperties::No)
-                .path(self.path())?
-                .build()
-                .await;
-        }
-        Err(Error::InterfaceNotFound)
-    }
-    async fn to_component<'a>(&'a self) -> zbus::Result<ComponentProxy<'a>> {
-        let acc = self.to_accessible().await?;
-        if acc.get_interfaces().await?.contains(Interface::Component) {
-            // you can use self here since converting to accessible does not change the internal
-            // variables
-            return ComponentProxy::builder(self.connection())
-                .destination(self.destination())?
-				.cache_properties(CacheProperties::No)
-                .path(self.path())?
-                .build()
-                .await;
-        }
-        Err(Error::InterfaceNotFound)
-    }
-    async fn to_document<'a>(&'a self) -> zbus::Result<DocumentProxy<'a>> {
-        let acc = self.to_accessible().await?;
-        if acc.get_interfaces().await?.contains(Interface::Document) {
-            // you can use self here since converting to accessible does not change the internal
-            // variables
-            return DocumentProxy::builder(self.connection())
-                .destination(self.destination())?
-				.cache_properties(CacheProperties::No)
-                .path(self.path())?
-                .build()
-                .await;
-        }
-        Err(Error::InterfaceNotFound)
-    }
-    async fn to_hypertext<'a>(&'a self) -> zbus::Result<HypertextProxy<'a>> {
-        let acc = self.to_accessible().await?;
-        if acc.get_interfaces().await?.contains(Interface::Hypertext) {
-            // you can use self here since converting to accessible does not change the internal
-            // variables
-            return HypertextProxy::builder(self.connection())
-                .destination(self.destination())?
-				.cache_properties(CacheProperties::No)
-                .path(self.path())?
-                .build()
-                .await;
-        }
-        Err(Error::InterfaceNotFound)
-    }
-    async fn to_hyperlink<'a>(&'a self) -> zbus::Result<HyperlinkProxy<'a>> {
-        let acc = self.to_accessible().await?;
-        if acc.get_interfaces().await?.contains(Interface::Hyperlink) {
-            // you can use self here since converting to accessible does not change the internal
-            // variables
-            return HyperlinkProxy::builder(self.connection())
-                .destination(self.destination())?
-				.cache_properties(CacheProperties::No)
-                .path(self.path())?
-                .build()
-                .await;
-        }
-        Err(Error::InterfaceNotFound)
-    }
-    async fn to_image<'a>(&'a self) -> zbus::Result<ImageProxy<'a>> {
-        let acc = self.to_accessible().await?;
-        if acc.get_interfaces().await?.contains(Interface::Image) {
-            // you can use self here since converting to accessible does not change the internal
-            // variables
-            return ImageProxy::builder(self.connection())
-                .destination(self.destination())?
-				.cache_properties(CacheProperties::No)
-                .path(self.path())?
-                .build()
-                .await;
-        }
-        Err(Error::InterfaceNotFound)
-    }
-    async fn to_selection<'a>(&'a self) -> zbus::Result<SelectionProxy<'a>> {
-        let acc = self.to_accessible().await?;
-        if acc.get_interfaces().await?.contains(Interface::Selection) {
-            // you can use self here since converting to accessible does not change the internal
-            // variables
-            return SelectionProxy::builder(self.connection())
-                .destination(self.destination())?
-				.cache_properties(CacheProperties::No)
-                .path(self.path())?
-                .build()
-                .await;
-        }
-        Err(Error::InterfaceNotFound)
-    }
-    async fn to_table<'a>(&'a self) -> zbus::Result<TableProxy<'a>> {
-        let acc = self.to_accessible().await?;
-        if acc.get_interfaces().await?.contains(Interface::Table) {
-            // you can use self here since converting to accessible does not change the internal
-            // variables
-            return TableProxy::builder(self.connection())
-                .destination(self.destination())?
-				.cache_properties(CacheProperties::No)
-                .path(self.path())?
-                .build()
-                .await;
-        }
-        Err(Error::InterfaceNotFound)
-    }
-    async fn to_table_cell<'a>(&'a self) -> zbus::Result<TableCellProxy<'a>> {
-        let acc = self.to_accessible().await?;
-        if acc.get_interfaces().await?.contains(Interface::TableCell) {
-            // you can use self here since converting to accessible does not change the internal
-            // variables
-            return TableCellProxy::builder(self.connection())
-                .destination(self.destination())?
-				.cache_properties(CacheProperties::No)
-                .path(self.path())?
-                .build()
-                .await;
-        }
-        Err(Error::InterfaceNotFound)
-    }
-    async fn to_text<'a>(&'a self) -> zbus::Result<TextProxy<'a>> {
-        let acc = self.to_accessible().await?;
-        if acc.get_interfaces().await?.contains(Interface::Text) {
-            // you can use self here since converting to accessible does not change the internal
-            // variables
-            return TextProxy::builder(self.connection())
-                .destination(self.destination())?
-				.cache_properties(CacheProperties::No)
-                .path(self.path())?
-                .build()
-                .await;
-        }
-        Err(Error::InterfaceNotFound)
-    }
-    async fn to_editable_text<'a>(&'a self) -> zbus::Result<EditableTextProxy<'a>> {
-        let acc = self.to_accessible().await?;
-        if acc
-            .get_interfaces()
-            .await?
-            .contains(Interface::EditableText)
-        {
-            // you can use self here since converting to accessible does not change the internal
-            // variables
-            return EditableTextProxy::builder(self.connection())
-                .destination(self.destination())?
-				.cache_properties(CacheProperties::No)
-                .path(self.path())?
-                .build()
-                .await;
-        }
-        Err(Error::InterfaceNotFound)
-    }
-    async fn to_cache<'a>(&'a self) -> zbus::Result<CacheProxy<'a>> {
-        let acc = self.to_accessible().await?;
-        if acc.get_interfaces().await?.contains(Interface::Cache) {
-            // you can use self here since converting to accessible does not change the internal
-            // variables
-            return CacheProxy::builder(self.connection())
-                .destination(self.destination())?
-				.cache_properties(CacheProperties::No)
-                .path(self.path())?
-                .build()
-                .await;
-        }
-        Err(Error::InterfaceNotFound)
-    }
-    async fn to_value<'a>(&'a self) -> zbus::Result<ValueProxy<'a>> {
-        let acc = self.to_accessible().await?;
-        if acc.get_interfaces().await?.contains(Interface::Value) {
-            // you can use self here since converting to accessible does not change the internal
-            // variables
-            return ValueProxy::builder(self.connection())
-                .destination(self.destination())?
-				.cache_properties(CacheProperties::No)
-                .path(self.path())?
-                .build()
-                .await;
-        }
-        Err(Error::InterfaceNotFound)
-    }
-    async fn to_registry<'a>(&'a self) -> zbus::Result<RegistryProxy<'a>> {
-        let acc = self.to_accessible().await?;
-        if acc.get_interfaces().await?.contains(Interface::Registry) {
-            // you can use self here since converting to accessible does not change the internal
-            // variables
-            return RegistryProxy::builder(self.connection())
-                .destination(self.destination())?
-				.cache_properties(CacheProperties::No)
-                .path(self.path())?
-                .build()
-                .await;
-        }
-        Err(Error::InterfaceNotFound)
-    }
-    async fn to_device_event_controller<'a>(
-        &'a self,
-    ) -> zbus::Result<DeviceEventControllerProxy<'a>> {
-        let acc = self.to_accessible().await?;
-        if acc
-            .get_interfaces()
-            .await?
-            .contains(Interface::DeviceEventController)
-        {
-            // you can use self here since converting to accessible does not change the internal
-            // variables
-            return DeviceEventControllerProxy::builder(self.connection())
-                .destination(self.destination())?
-				.cache_properties(CacheProperties::No)
-                .path(self.path())?
-                .build()
-                .await;
-        }
-        Err(Error::InterfaceNotFound)
-    }
-    async fn to_device_event_listener<'a>(&'a self) -> zbus::Result<DeviceEventListenerProxy<'a>> {
-        let acc = self.to_accessible().await?;
-        if acc
-            .get_interfaces()
-            .await?
-            .contains(Interface::DeviceEventListener)
-        {
-            // you can use self here since converting to accessible does not change the internal
-            // variables
-            return DeviceEventListenerProxy::builder(self.connection())
-                .destination(self.destination())?
-				.cache_properties(CacheProperties::No)
-                .path(self.path())?
-                .build()
-                .await;
-        }
-        Err(Error::InterfaceNotFound)
-    }
-}
-impl Convertable for DeviceEventListenerProxy<'_> {
-    /* no guard due to assumption it is always possible */
-    async fn to_accessible<'a>(&'a self) -> zbus::Result<AccessibleProxy<'a>> {
-        AccessibleProxy::builder(self.connection())
-            .destination(self.destination())?
-				.cache_properties(CacheProperties::No)
-            .path(self.path())?
-            .build()
-            .await
-    }
-    async fn to_action<'a>(&'a self) -> zbus::Result<ActionProxy<'a>> {
-        let acc = self.to_accessible().await?;
-        if acc
-            .get_interfaces()
-            .await?
-            .contains(Interface::Action)
-        {
-            // you can use self here since converting to accessible does not change the internal
-            // variables
-            return ActionProxy::builder(self.connection())
-                .destination(self.destination())?
-				.cache_properties(CacheProperties::No)
-                .path(self.path())?
-                .build()
-                .await;
-        }
-        Err(Error::InterfaceNotFound)
-    }
-    async fn to_application<'a>(&'a self) -> zbus::Result<ApplicationProxy<'a>> {
-        let acc = self.to_accessible().await?;
-        if acc.get_interfaces().await?.contains(Interface::Application) {
-            // you can use self here since converting to accessible does not change the internal
-            // variables
-            return ApplicationProxy::builder(self.connection())
-                .destination(self.destination())?
-				.cache_properties(CacheProperties::No)
-                .path(self.path())?
-                .build()
-                .await;
-        }
-        Err(Error::InterfaceNotFound)
-    }
-    async fn to_collection<'a>(&'a self) -> zbus::Result<CollectionProxy<'a>> {
-        let acc = self.to_accessible().await?;
-        if acc.get_interfaces().await?.contains(Interface::Collection) {
-            // you can use self here since converting to accessible does not change the internal
-            // variables
-            return CollectionProxy::builder(self.connection())
-                .destination(self.destination())?
-				.cache_properties(CacheProperties::No)
-                .path(self.path())?
-                .build()
-                .await;
-        }
-        Err(Error::InterfaceNotFound)
-    }
-    async fn to_component<'a>(&'a self) -> zbus::Result<ComponentProxy<'a>> {
-        let acc = self.to_accessible().await?;
-        if acc.get_interfaces().await?.contains(Interface::Component) {
-            // you can use self here since converting to accessible does not change the internal
-            // variables
-            return ComponentProxy::builder(self.connection())
-                .destination(self.destination())?
-				.cache_properties(CacheProperties::No)
-                .path(self.path())?
-                .build()
-                .await;
-        }
-        Err(Error::InterfaceNotFound)
-    }
-    async fn to_document<'a>(&'a self) -> zbus::Result<DocumentProxy<'a>> {
-        let acc = self.to_accessible().await?;
-        if acc.get_interfaces().await?.contains(Interface::Document) {
-            // you can use self here since converting to accessible does not change the internal
-            // variables
-            return DocumentProxy::builder(self.connection())
-                .destination(self.destination())?
-				.cache_properties(CacheProperties::No)
-                .path(self.path())?
-                .build()
-                .await;
-        }
-        Err(Error::InterfaceNotFound)
-    }
-    async fn to_hypertext<'a>(&'a self) -> zbus::Result<HypertextProxy<'a>> {
-        let acc = self.to_accessible().await?;
-        if acc.get_interfaces().await?.contains(Interface::Hypertext) {
-            // you can use self here since converting to accessible does not change the internal
-            // variables
-            return HypertextProxy::builder(self.connection())
-                .destination(self.destination())?
-				.cache_properties(CacheProperties::No)
-                .path(self.path())?
-                .build()
-                .await;
-        }
-        Err(Error::InterfaceNotFound)
-    }
-    async fn to_hyperlink<'a>(&'a self) -> zbus::Result<HyperlinkProxy<'a>> {
-        let acc = self.to_accessible().await?;
-        if acc.get_interfaces().await?.contains(Interface::Hyperlink) {
-            // you can use self here since converting to accessible does not change the internal
-            // variables
-            return HyperlinkProxy::builder(self.connection())
-                .destination(self.destination())?
-				.cache_properties(CacheProperties::No)
-                .path(self.path())?
-                .build()
-                .await;
-        }
-        Err(Error::InterfaceNotFound)
-    }
-    async fn to_image<'a>(&'a self) -> zbus::Result<ImageProxy<'a>> {
-        let acc = self.to_accessible().await?;
-        if acc.get_interfaces().await?.contains(Interface::Image) {
-            // you can use self here since converting to accessible does not change the internal
-            // variables
-            return ImageProxy::builder(self.connection())
-                .destination(self.destination())?
-				.cache_properties(CacheProperties::No)
-                .path(self.path())?
-                .build()
-                .await;
-        }
-        Err(Error::InterfaceNotFound)
-    }
-    async fn to_selection<'a>(&'a self) -> zbus::Result<SelectionProxy<'a>> {
-        let acc = self.to_accessible().await?;
-        if acc.get_interfaces().await?.contains(Interface::Selection) {
-            // you can use self here since converting to accessible does not change the internal
-            // variables
-            return SelectionProxy::builder(self.connection())
-                .destination(self.destination())?
-				.cache_properties(CacheProperties::No)
-                .path(self.path())?
-                .build()
-                .await;
-        }
-        Err(Error::InterfaceNotFound)
-    }
-    async fn to_table<'a>(&'a self) -> zbus::Result<TableProxy<'a>> {
-        let acc = self.to_accessible().await?;
-        if acc.get_interfaces().await?.contains(Interface::Table) {
-            // you can use self here since converting to accessible does not change the internal
-            // variables
-            return TableProxy::builder(self.connection())
-                .destination(self.destination())?
-				.cache_properties(CacheProperties::No)
-                .path(self.path())?
-                .build()
-                .await;
-        }
-        Err(Error::InterfaceNotFound)
-    }
-    async fn to_table_cell<'a>(&'a self) -> zbus::Result<TableCellProxy<'a>> {
-        let acc = self.to_accessible().await?;
-        if acc.get_interfaces().await?.contains(Interface::TableCell) {
-            // you can use self here since converting to accessible does not change the internal
-            // variables
-            return TableCellProxy::builder(self.connection())
-                .destination(self.destination())?
-				.cache_properties(CacheProperties::No)
-                .path(self.path())?
-                .build()
-                .await;
-        }
-        Err(Error::InterfaceNotFound)
-    }
-    async fn to_text<'a>(&'a self) -> zbus::Result<TextProxy<'a>> {
-        let acc = self.to_accessible().await?;
-        if acc.get_interfaces().await?.contains(Interface::Text) {
-            // you can use self here since converting to accessible does not change the internal
-            // variables
-            return TextProxy::builder(self.connection())
-                .destination(self.destination())?
-				.cache_properties(CacheProperties::No)
-                .path(self.path())?
-                .build()
-                .await;
-        }
-        Err(Error::InterfaceNotFound)
-    }
-    async fn to_editable_text<'a>(&'a self) -> zbus::Result<EditableTextProxy<'a>> {
-        let acc = self.to_accessible().await?;
-        if acc
-            .get_interfaces()
-            .await?
-            .contains(Interface::EditableText)
-        {
-            // you can use self here since converting to accessible does not change the internal
-            // variables
-            return EditableTextProxy::builder(self.connection())
-                .destination(self.destination())?
-				.cache_properties(CacheProperties::No)
-                .path(self.path())?
-                .build()
-                .await;
-        }
-        Err(Error::InterfaceNotFound)
-    }
-    async fn to_cache<'a>(&'a self) -> zbus::Result<CacheProxy<'a>> {
-        let acc = self.to_accessible().await?;
-        if acc.get_interfaces().await?.contains(Interface::Cache) {
-            // you can use self here since converting to accessible does not change the internal
-            // variables
-            return CacheProxy::builder(self.connection())
-                .destination(self.destination())?
-				.cache_properties(CacheProperties::No)
-                .path(self.path())?
-                .build()
-                .await;
-        }
-        Err(Error::InterfaceNotFound)
-    }
-    async fn to_value<'a>(&'a self) -> zbus::Result<ValueProxy<'a>> {
-        let acc = self.to_accessible().await?;
-        if acc.get_interfaces().await?.contains(Interface::Value) {
-            // you can use self here since converting to accessible does not change the internal
-            // variables
-            return ValueProxy::builder(self.connection())
-                .destination(self.destination())?
-				.cache_properties(CacheProperties::No)
-                .path(self.path())?
-                .build()
-                .await;
-        }
-        Err(Error::InterfaceNotFound)
-    }
-    async fn to_registry<'a>(&'a self) -> zbus::Result<RegistryProxy<'a>> {
-        let acc = self.to_accessible().await?;
-        if acc.get_interfaces().await?.contains(Interface::Registry) {
-            // you can use self here since converting to accessible does not change the internal
-            // variables
-            return RegistryProxy::builder(self.connection())
-                .destination(self.destination())?
-				.cache_properties(CacheProperties::No)
-                .path(self.path())?
-                .build()
-                .await;
-        }
-        Err(Error::InterfaceNotFound)
-    }
-    async fn to_device_event_controller<'a>(
-        &'a self,
-    ) -> zbus::Result<DeviceEventControllerProxy<'a>> {
-        let acc = self.to_accessible().await?;
-        if acc
-            .get_interfaces()
-            .await?
-            .contains(Interface::DeviceEventController)
-        {
-            // you can use self here since converting to accessible does not change the internal
-            // variables
-            return DeviceEventControllerProxy::builder(self.connection())
-                .destination(self.destination())?
-				.cache_properties(CacheProperties::No)
-                .path(self.path())?
-                .build()
-                .await;
-        }
-        Err(Error::InterfaceNotFound)
-    }
-    async fn to_device_event_listener<'a>(&'a self) -> zbus::Result<DeviceEventListenerProxy<'a>> {
-        let acc = self.to_accessible().await?;
-        if acc
-            .get_interfaces()
-            .await?
-            .contains(Interface::DeviceEventListener)
-        {
-            // you can use self here since converting to accessible does not change the internal
-            // variables
-            return DeviceEventListenerProxy::builder(self.connection())
-                .destination(self.destination())?
-				.cache_properties(CacheProperties::No)
-                .path(self.path())?
-                .build()
-                .await;
-        }
-        Err(Error::InterfaceNotFound)
-    }
-}
-impl Convertable for DocumentProxy<'_> {
-    /* no guard due to assumption it is always possible */
-    async fn to_accessible<'a>(&'a self) -> zbus::Result<AccessibleProxy<'a>> {
-        AccessibleProxy::builder(self.connection())
-            .destination(self.destination())?
-				.cache_properties(CacheProperties::No)
-            .path(self.path())?
-            .build()
-            .await
-    }
-    async fn to_action<'a>(&'a self) -> zbus::Result<ActionProxy<'a>> {
-        let acc = self.to_accessible().await?;
-        if acc
-            .get_interfaces()
-            .await?
-            .contains(Interface::Action)
-        {
-            // you can use self here since converting to accessible does not change the internal
-            // variables
-            return ActionProxy::builder(self.connection())
-                .destination(self.destination())?
-				.cache_properties(CacheProperties::No)
-                .path(self.path())?
-                .build()
-                .await;
-        }
-        Err(Error::InterfaceNotFound)
-    }
-    async fn to_application<'a>(&'a self) -> zbus::Result<ApplicationProxy<'a>> {
-        let acc = self.to_accessible().await?;
-        if acc.get_interfaces().await?.contains(Interface::Application) {
-            // you can use self here since converting to accessible does not change the internal
-            // variables
-            return ApplicationProxy::builder(self.connection())
-                .destination(self.destination())?
-				.cache_properties(CacheProperties::No)
-                .path(self.path())?
-                .build()
-                .await;
-        }
-        Err(Error::InterfaceNotFound)
-    }
-    async fn to_collection<'a>(&'a self) -> zbus::Result<CollectionProxy<'a>> {
-        let acc = self.to_accessible().await?;
-        if acc.get_interfaces().await?.contains(Interface::Collection) {
-            // you can use self here since converting to accessible does not change the internal
-            // variables
-            return CollectionProxy::builder(self.connection())
-                .destination(self.destination())?
-				.cache_properties(CacheProperties::No)
-                .path(self.path())?
-                .build()
-                .await;
-        }
-        Err(Error::InterfaceNotFound)
-    }
-    async fn to_component<'a>(&'a self) -> zbus::Result<ComponentProxy<'a>> {
-        let acc = self.to_accessible().await?;
-        if acc.get_interfaces().await?.contains(Interface::Component) {
-            // you can use self here since converting to accessible does not change the internal
-            // variables
-            return ComponentProxy::builder(self.connection())
-                .destination(self.destination())?
-				.cache_properties(CacheProperties::No)
-                .path(self.path())?
-                .build()
-                .await;
-        }
-        Err(Error::InterfaceNotFound)
-    }
-    async fn to_document<'a>(&'a self) -> zbus::Result<DocumentProxy<'a>> {
-        let acc = self.to_accessible().await?;
-        if acc.get_interfaces().await?.contains(Interface::Document) {
-            // you can use self here since converting to accessible does not change the internal
-            // variables
-            return DocumentProxy::builder(self.connection())
-                .destination(self.destination())?
-				.cache_properties(CacheProperties::No)
-                .path(self.path())?
-                .build()
-                .await;
-        }
-        Err(Error::InterfaceNotFound)
-    }
-    async fn to_hypertext<'a>(&'a self) -> zbus::Result<HypertextProxy<'a>> {
-        let acc = self.to_accessible().await?;
-        if acc.get_interfaces().await?.contains(Interface::Hypertext) {
-            // you can use self here since converting to accessible does not change the internal
-            // variables
-            return HypertextProxy::builder(self.connection())
-                .destination(self.destination())?
-				.cache_properties(CacheProperties::No)
-                .path(self.path())?
-                .build()
-                .await;
-        }
-        Err(Error::InterfaceNotFound)
-    }
-    async fn to_hyperlink<'a>(&'a self) -> zbus::Result<HyperlinkProxy<'a>> {
-        let acc = self.to_accessible().await?;
-        if acc.get_interfaces().await?.contains(Interface::Hyperlink) {
-            // you can use self here since converting to accessible does not change the internal
-            // variables
-            return HyperlinkProxy::builder(self.connection())
-                .destination(self.destination())?
-				.cache_properties(CacheProperties::No)
-                .path(self.path())?
-                .build()
-                .await;
-        }
-        Err(Error::InterfaceNotFound)
-    }
-    async fn to_image<'a>(&'a self) -> zbus::Result<ImageProxy<'a>> {
-        let acc = self.to_accessible().await?;
-        if acc.get_interfaces().await?.contains(Interface::Image) {
-            // you can use self here since converting to accessible does not change the internal
-            // variables
-            return ImageProxy::builder(self.connection())
-                .destination(self.destination())?
-				.cache_properties(CacheProperties::No)
-                .path(self.path())?
-                .build()
-                .await;
-        }
-        Err(Error::InterfaceNotFound)
-    }
-    async fn to_selection<'a>(&'a self) -> zbus::Result<SelectionProxy<'a>> {
-        let acc = self.to_accessible().await?;
-        if acc.get_interfaces().await?.contains(Interface::Selection) {
-            // you can use self here since converting to accessible does not change the internal
-            // variables
-            return SelectionProxy::builder(self.connection())
-                .destination(self.destination())?
-				.cache_properties(CacheProperties::No)
-                .path(self.path())?
-                .build()
-                .await;
-        }
-        Err(Error::InterfaceNotFound)
-    }
-    async fn to_table<'a>(&'a self) -> zbus::Result<TableProxy<'a>> {
-        let acc = self.to_accessible().await?;
-        if acc.get_interfaces().await?.contains(Interface::Table) {
-            // you can use self here since converting to accessible does not change the internal
-            // variables
-            return TableProxy::builder(self.connection())
-                .destination(self.destination())?
-				.cache_properties(CacheProperties::No)
-                .path(self.path())?
-                .build()
-                .await;
-        }
-        Err(Error::InterfaceNotFound)
-    }
-    async fn to_table_cell<'a>(&'a self) -> zbus::Result<TableCellProxy<'a>> {
-        let acc = self.to_accessible().await?;
-        if acc.get_interfaces().await?.contains(Interface::TableCell) {
-            // you can use self here since converting to accessible does not change the internal
-            // variables
-            return TableCellProxy::builder(self.connection())
-                .destination(self.destination())?
-				.cache_properties(CacheProperties::No)
-                .path(self.path())?
-                .build()
-                .await;
-        }
-        Err(Error::InterfaceNotFound)
-    }
-    async fn to_text<'a>(&'a self) -> zbus::Result<TextProxy<'a>> {
-        let acc = self.to_accessible().await?;
-        if acc.get_interfaces().await?.contains(Interface::Text) {
-            // you can use self here since converting to accessible does not change the internal
-            // variables
-            return TextProxy::builder(self.connection())
-                .destination(self.destination())?
-				.cache_properties(CacheProperties::No)
-                .path(self.path())?
-                .build()
-                .await;
-        }
-        Err(Error::InterfaceNotFound)
-    }
-    async fn to_editable_text<'a>(&'a self) -> zbus::Result<EditableTextProxy<'a>> {
-        let acc = self.to_accessible().await?;
-        if acc
-            .get_interfaces()
-            .await?
-            .contains(Interface::EditableText)
-        {
-            // you can use self here since converting to accessible does not change the internal
-            // variables
-            return EditableTextProxy::builder(self.connection())
-                .destination(self.destination())?
-				.cache_properties(CacheProperties::No)
-                .path(self.path())?
-                .build()
-                .await;
-        }
-        Err(Error::InterfaceNotFound)
-    }
-    async fn to_cache<'a>(&'a self) -> zbus::Result<CacheProxy<'a>> {
-        let acc = self.to_accessible().await?;
-        if acc.get_interfaces().await?.contains(Interface::Cache) {
-            // you can use self here since converting to accessible does not change the internal
-            // variables
-            return CacheProxy::builder(self.connection())
-                .destination(self.destination())?
-				.cache_properties(CacheProperties::No)
-                .path(self.path())?
-                .build()
-                .await;
-        }
-        Err(Error::InterfaceNotFound)
-    }
-    async fn to_value<'a>(&'a self) -> zbus::Result<ValueProxy<'a>> {
-        let acc = self.to_accessible().await?;
-        if acc.get_interfaces().await?.contains(Interface::Value) {
-            // you can use self here since converting to accessible does not change the internal
-            // variables
-            return ValueProxy::builder(self.connection())
-                .destination(self.destination())?
-				.cache_properties(CacheProperties::No)
-                .path(self.path())?
-                .build()
-                .await;
-        }
-        Err(Error::InterfaceNotFound)
-    }
-    async fn to_registry<'a>(&'a self) -> zbus::Result<RegistryProxy<'a>> {
-        let acc = self.to_accessible().await?;
-        if acc.get_interfaces().await?.contains(Interface::Registry) {
-            // you can use self here since converting to accessible does not change the internal
-            // variables
-            return RegistryProxy::builder(self.connection())
-                .destination(self.destination())?
-				.cache_properties(CacheProperties::No)
-                .path(self.path())?
-                .build()
-                .await;
-        }
-        Err(Error::InterfaceNotFound)
-    }
-    async fn to_device_event_controller<'a>(
-        &'a self,
-    ) -> zbus::Result<DeviceEventControllerProxy<'a>> {
-        let acc = self.to_accessible().await?;
-        if acc
-            .get_interfaces()
-            .await?
-            .contains(Interface::DeviceEventController)
-        {
-            // you can use self here since converting to accessible does not change the internal
-            // variables
-            return DeviceEventControllerProxy::builder(self.connection())
-                .destination(self.destination())?
-				.cache_properties(CacheProperties::No)
-                .path(self.path())?
-                .build()
-                .await;
-        }
-        Err(Error::InterfaceNotFound)
-    }
-    async fn to_device_event_listener<'a>(&'a self) -> zbus::Result<DeviceEventListenerProxy<'a>> {
-        let acc = self.to_accessible().await?;
-        if acc
-            .get_interfaces()
-            .await?
-            .contains(Interface::DeviceEventListener)
-        {
-            // you can use self here since converting to accessible does not change the internal
-            // variables
-            return DeviceEventListenerProxy::builder(self.connection())
-                .destination(self.destination())?
-				.cache_properties(CacheProperties::No)
-                .path(self.path())?
-                .build()
-                .await;
-        }
-        Err(Error::InterfaceNotFound)
-    }
-}
-impl Convertable for EditableTextProxy<'_> {
-    /* no guard due to assumption it is always possible */
-    async fn to_accessible<'a>(&'a self) -> zbus::Result<AccessibleProxy<'a>> {
-        AccessibleProxy::builder(self.connection())
-            .destination(self.destination())?
-				.cache_properties(CacheProperties::No)
-            .path(self.path())?
-            .build()
-            .await
-    }
-    async fn to_action<'a>(&'a self) -> zbus::Result<ActionProxy<'a>> {
-        let acc = self.to_accessible().await?;
-        if acc
-            .get_interfaces()
-            .await?
-            .contains(Interface::Action)
-        {
-            // you can use self here since converting to accessible does not change the internal
-            // variables
-            return ActionProxy::builder(self.connection())
-                .destination(self.destination())?
-				.cache_properties(CacheProperties::No)
-                .path(self.path())?
-                .build()
-                .await;
-        }
-        Err(Error::InterfaceNotFound)
-    }
-    async fn to_application<'a>(&'a self) -> zbus::Result<ApplicationProxy<'a>> {
-        let acc = self.to_accessible().await?;
-        if acc.get_interfaces().await?.contains(Interface::Application) {
-            // you can use self here since converting to accessible does not change the internal
-            // variables
-            return ApplicationProxy::builder(self.connection())
-                .destination(self.destination())?
-				.cache_properties(CacheProperties::No)
-                .path(self.path())?
-                .build()
-                .await;
-        }
-        Err(Error::InterfaceNotFound)
-    }
-    async fn to_collection<'a>(&'a self) -> zbus::Result<CollectionProxy<'a>> {
-        let acc = self.to_accessible().await?;
-        if acc.get_interfaces().await?.contains(Interface::Collection) {
-            // you can use self here since converting to accessible does not change the internal
-            // variables
-            return CollectionProxy::builder(self.connection())
-                .destination(self.destination())?
-				.cache_properties(CacheProperties::No)
-                .path(self.path())?
-                .build()
-                .await;
-        }
-        Err(Error::InterfaceNotFound)
-    }
-    async fn to_component<'a>(&'a self) -> zbus::Result<ComponentProxy<'a>> {
-        let acc = self.to_accessible().await?;
-        if acc.get_interfaces().await?.contains(Interface::Component) {
-            // you can use self here since converting to accessible does not change the internal
-            // variables
-            return ComponentProxy::builder(self.connection())
-                .destination(self.destination())?
-				.cache_properties(CacheProperties::No)
-                .path(self.path())?
-                .build()
-                .await;
-        }
-        Err(Error::InterfaceNotFound)
-    }
-    async fn to_document<'a>(&'a self) -> zbus::Result<DocumentProxy<'a>> {
-        let acc = self.to_accessible().await?;
-        if acc.get_interfaces().await?.contains(Interface::Document) {
-            // you can use self here since converting to accessible does not change the internal
-            // variables
-            return DocumentProxy::builder(self.connection())
-                .destination(self.destination())?
-				.cache_properties(CacheProperties::No)
-                .path(self.path())?
-                .build()
-                .await;
-        }
-        Err(Error::InterfaceNotFound)
-    }
-    async fn to_hypertext<'a>(&'a self) -> zbus::Result<HypertextProxy<'a>> {
-        let acc = self.to_accessible().await?;
-        if acc.get_interfaces().await?.contains(Interface::Hypertext) {
-            // you can use self here since converting to accessible does not change the internal
-            // variables
-            return HypertextProxy::builder(self.connection())
-                .destination(self.destination())?
-				.cache_properties(CacheProperties::No)
-                .path(self.path())?
-                .build()
-                .await;
-        }
-        Err(Error::InterfaceNotFound)
-    }
-    async fn to_hyperlink<'a>(&'a self) -> zbus::Result<HyperlinkProxy<'a>> {
-        let acc = self.to_accessible().await?;
-        if acc.get_interfaces().await?.contains(Interface::Hyperlink) {
-            // you can use self here since converting to accessible does not change the internal
-            // variables
-            return HyperlinkProxy::builder(self.connection())
-                .destination(self.destination())?
-				.cache_properties(CacheProperties::No)
-                .path(self.path())?
-                .build()
-                .await;
-        }
-        Err(Error::InterfaceNotFound)
-    }
-    async fn to_image<'a>(&'a self) -> zbus::Result<ImageProxy<'a>> {
-        let acc = self.to_accessible().await?;
-        if acc.get_interfaces().await?.contains(Interface::Image) {
-            // you can use self here since converting to accessible does not change the internal
-            // variables
-            return ImageProxy::builder(self.connection())
-                .destination(self.destination())?
-				.cache_properties(CacheProperties::No)
-                .path(self.path())?
-                .build()
-                .await;
-        }
-        Err(Error::InterfaceNotFound)
-    }
-    async fn to_selection<'a>(&'a self) -> zbus::Result<SelectionProxy<'a>> {
-        let acc = self.to_accessible().await?;
-        if acc.get_interfaces().await?.contains(Interface::Selection) {
-            // you can use self here since converting to accessible does not change the internal
-            // variables
-            return SelectionProxy::builder(self.connection())
-                .destination(self.destination())?
-				.cache_properties(CacheProperties::No)
-                .path(self.path())?
-                .build()
-                .await;
-        }
-        Err(Error::InterfaceNotFound)
-    }
-    async fn to_table<'a>(&'a self) -> zbus::Result<TableProxy<'a>> {
-        let acc = self.to_accessible().await?;
-        if acc.get_interfaces().await?.contains(Interface::Table) {
-            // you can use self here since converting to accessible does not change the internal
-            // variables
-            return TableProxy::builder(self.connection())
-                .destination(self.destination())?
-				.cache_properties(CacheProperties::No)
-                .path(self.path())?
-                .build()
-                .await;
-        }
-        Err(Error::InterfaceNotFound)
-    }
-    async fn to_table_cell<'a>(&'a self) -> zbus::Result<TableCellProxy<'a>> {
-        let acc = self.to_accessible().await?;
-        if acc.get_interfaces().await?.contains(Interface::TableCell) {
-            // you can use self here since converting to accessible does not change the internal
-            // variables
-            return TableCellProxy::builder(self.connection())
-                .destination(self.destination())?
-				.cache_properties(CacheProperties::No)
-                .path(self.path())?
-                .build()
-                .await;
-        }
-        Err(Error::InterfaceNotFound)
-    }
-    async fn to_text<'a>(&'a self) -> zbus::Result<TextProxy<'a>> {
-        let acc = self.to_accessible().await?;
-        if acc.get_interfaces().await?.contains(Interface::Text) {
-            // you can use self here since converting to accessible does not change the internal
-            // variables
-            return TextProxy::builder(self.connection())
-                .destination(self.destination())?
-				.cache_properties(CacheProperties::No)
-                .path(self.path())?
-                .build()
-                .await;
-        }
-        Err(Error::InterfaceNotFound)
-    }
-    async fn to_editable_text<'a>(&'a self) -> zbus::Result<EditableTextProxy<'a>> {
-        let acc = self.to_accessible().await?;
-        if acc
-            .get_interfaces()
-            .await?
-            .contains(Interface::EditableText)
-        {
-            // you can use self here since converting to accessible does not change the internal
-            // variables
-            return EditableTextProxy::builder(self.connection())
-                .destination(self.destination())?
-				.cache_properties(CacheProperties::No)
-                .path(self.path())?
-                .build()
-                .await;
-        }
-        Err(Error::InterfaceNotFound)
-    }
-    async fn to_cache<'a>(&'a self) -> zbus::Result<CacheProxy<'a>> {
-        let acc = self.to_accessible().await?;
-        if acc.get_interfaces().await?.contains(Interface::Cache) {
-            // you can use self here since converting to accessible does not change the internal
-            // variables
-            return CacheProxy::builder(self.connection())
-                .destination(self.destination())?
-				.cache_properties(CacheProperties::No)
-                .path(self.path())?
-                .build()
-                .await;
-        }
-        Err(Error::InterfaceNotFound)
-    }
-    async fn to_value<'a>(&'a self) -> zbus::Result<ValueProxy<'a>> {
-        let acc = self.to_accessible().await?;
-        if acc.get_interfaces().await?.contains(Interface::Value) {
-            // you can use self here since converting to accessible does not change the internal
-            // variables
-            return ValueProxy::builder(self.connection())
-                .destination(self.destination())?
-				.cache_properties(CacheProperties::No)
-                .path(self.path())?
-                .build()
-                .await;
-        }
-        Err(Error::InterfaceNotFound)
-    }
-    async fn to_registry<'a>(&'a self) -> zbus::Result<RegistryProxy<'a>> {
-        let acc = self.to_accessible().await?;
-        if acc.get_interfaces().await?.contains(Interface::Registry) {
-            // you can use self here since converting to accessible does not change the internal
-            // variables
-            return RegistryProxy::builder(self.connection())
-                .destination(self.destination())?
-				.cache_properties(CacheProperties::No)
-                .path(self.path())?
-                .build()
-                .await;
-        }
-        Err(Error::InterfaceNotFound)
-    }
-    async fn to_device_event_controller<'a>(
-        &'a self,
-    ) -> zbus::Result<DeviceEventControllerProxy<'a>> {
-        let acc = self.to_accessible().await?;
-        if acc
-            .get_interfaces()
-            .await?
-            .contains(Interface::DeviceEventController)
-        {
-            // you can use self here since converting to accessible does not change the internal
-            // variables
-            return DeviceEventControllerProxy::builder(self.connection())
-                .destination(self.destination())?
-				.cache_properties(CacheProperties::No)
-                .path(self.path())?
-                .build()
-                .await;
-        }
-        Err(Error::InterfaceNotFound)
-    }
-    async fn to_device_event_listener<'a>(&'a self) -> zbus::Result<DeviceEventListenerProxy<'a>> {
-        let acc = self.to_accessible().await?;
-        if acc
-            .get_interfaces()
-            .await?
-            .contains(Interface::DeviceEventListener)
-        {
-            // you can use self here since converting to accessible does not change the internal
-            // variables
-            return DeviceEventListenerProxy::builder(self.connection())
-                .destination(self.destination())?
-				.cache_properties(CacheProperties::No)
-                .path(self.path())?
-                .build()
-                .await;
-        }
-        Err(Error::InterfaceNotFound)
-    }
-}
-impl Convertable for HyperlinkProxy<'_> {
-    /* no guard due to assumption it is always possible */
-    async fn to_accessible<'a>(&'a self) -> zbus::Result<AccessibleProxy<'a>> {
-        AccessibleProxy::builder(self.connection())
-            .destination(self.destination())?
-				.cache_properties(CacheProperties::No)
-            .path(self.path())?
-            .build()
-            .await
-    }
-    async fn to_action<'a>(&'a self) -> zbus::Result<ActionProxy<'a>> {
-        let acc = self.to_accessible().await?;
-        if acc
-            .get_interfaces()
-            .await?
-            .contains(Interface::Action)
-        {
-            // you can use self here since converting to accessible does not change the internal
-            // variables
-            return ActionProxy::builder(self.connection())
-                .destination(self.destination())?
-				.cache_properties(CacheProperties::No)
-                .path(self.path())?
-                .build()
-                .await;
-        }
-        Err(Error::InterfaceNotFound)
-    }
-    async fn to_application<'a>(&'a self) -> zbus::Result<ApplicationProxy<'a>> {
-        let acc = self.to_accessible().await?;
-        if acc.get_interfaces().await?.contains(Interface::Application) {
-            // you can use self here since converting to accessible does not change the internal
-            // variables
-            return ApplicationProxy::builder(self.connection())
-                .destination(self.destination())?
-				.cache_properties(CacheProperties::No)
-                .path(self.path())?
-                .build()
-                .await;
-        }
-        Err(Error::InterfaceNotFound)
-    }
-    async fn to_collection<'a>(&'a self) -> zbus::Result<CollectionProxy<'a>> {
-        let acc = self.to_accessible().await?;
-        if acc.get_interfaces().await?.contains(Interface::Collection) {
-            // you can use self here since converting to accessible does not change the internal
-            // variables
-            return CollectionProxy::builder(self.connection())
-                .destination(self.destination())?
-				.cache_properties(CacheProperties::No)
-                .path(self.path())?
-                .build()
-                .await;
-        }
-        Err(Error::InterfaceNotFound)
-    }
-    async fn to_component<'a>(&'a self) -> zbus::Result<ComponentProxy<'a>> {
-        let acc = self.to_accessible().await?;
-        if acc.get_interfaces().await?.contains(Interface::Component) {
-            // you can use self here since converting to accessible does not change the internal
-            // variables
-            return ComponentProxy::builder(self.connection())
-                .destination(self.destination())?
-				.cache_properties(CacheProperties::No)
-                .path(self.path())?
-                .build()
-                .await;
-        }
-        Err(Error::InterfaceNotFound)
-    }
-    async fn to_document<'a>(&'a self) -> zbus::Result<DocumentProxy<'a>> {
-        let acc = self.to_accessible().await?;
-        if acc.get_interfaces().await?.contains(Interface::Document) {
-            // you can use self here since converting to accessible does not change the internal
-            // variables
-            return DocumentProxy::builder(self.connection())
-                .destination(self.destination())?
-				.cache_properties(CacheProperties::No)
-                .path(self.path())?
-                .build()
-                .await;
-        }
-        Err(Error::InterfaceNotFound)
-    }
-    async fn to_hypertext<'a>(&'a self) -> zbus::Result<HypertextProxy<'a>> {
-        let acc = self.to_accessible().await?;
-        if acc.get_interfaces().await?.contains(Interface::Hypertext) {
-            // you can use self here since converting to accessible does not change the internal
-            // variables
-            return HypertextProxy::builder(self.connection())
-                .destination(self.destination())?
-				.cache_properties(CacheProperties::No)
-                .path(self.path())?
-                .build()
-                .await;
-        }
-        Err(Error::InterfaceNotFound)
-    }
-    async fn to_hyperlink<'a>(&'a self) -> zbus::Result<HyperlinkProxy<'a>> {
-        let acc = self.to_accessible().await?;
-        if acc.get_interfaces().await?.contains(Interface::Hyperlink) {
-            // you can use self here since converting to accessible does not change the internal
-            // variables
-            return HyperlinkProxy::builder(self.connection())
-                .destination(self.destination())?
-				.cache_properties(CacheProperties::No)
-                .path(self.path())?
-                .build()
-                .await;
-        }
-        Err(Error::InterfaceNotFound)
-    }
-    async fn to_image<'a>(&'a self) -> zbus::Result<ImageProxy<'a>> {
-        let acc = self.to_accessible().await?;
-        if acc.get_interfaces().await?.contains(Interface::Image) {
-            // you can use self here since converting to accessible does not change the internal
-            // variables
-            return ImageProxy::builder(self.connection())
-                .destination(self.destination())?
-				.cache_properties(CacheProperties::No)
-                .path(self.path())?
-                .build()
-                .await;
-        }
-        Err(Error::InterfaceNotFound)
-    }
-    async fn to_selection<'a>(&'a self) -> zbus::Result<SelectionProxy<'a>> {
-        let acc = self.to_accessible().await?;
-        if acc.get_interfaces().await?.contains(Interface::Selection) {
-            // you can use self here since converting to accessible does not change the internal
-            // variables
-            return SelectionProxy::builder(self.connection())
-                .destination(self.destination())?
-				.cache_properties(CacheProperties::No)
-                .path(self.path())?
-                .build()
-                .await;
-        }
-        Err(Error::InterfaceNotFound)
-    }
-    async fn to_table<'a>(&'a self) -> zbus::Result<TableProxy<'a>> {
-        let acc = self.to_accessible().await?;
-        if acc.get_interfaces().await?.contains(Interface::Table) {
-            // you can use self here since converting to accessible does not change the internal
-            // variables
-            return TableProxy::builder(self.connection())
-                .destination(self.destination())?
-				.cache_properties(CacheProperties::No)
-                .path(self.path())?
-                .build()
-                .await;
-        }
-        Err(Error::InterfaceNotFound)
-    }
-    async fn to_table_cell<'a>(&'a self) -> zbus::Result<TableCellProxy<'a>> {
-        let acc = self.to_accessible().await?;
-        if acc.get_interfaces().await?.contains(Interface::TableCell) {
-            // you can use self here since converting to accessible does not change the internal
-            // variables
-            return TableCellProxy::builder(self.connection())
-                .destination(self.destination())?
-				.cache_properties(CacheProperties::No)
-                .path(self.path())?
-                .build()
-                .await;
-        }
-        Err(Error::InterfaceNotFound)
-    }
-    async fn to_text<'a>(&'a self) -> zbus::Result<TextProxy<'a>> {
-        let acc = self.to_accessible().await?;
-        if acc.get_interfaces().await?.contains(Interface::Text) {
-            // you can use self here since converting to accessible does not change the internal
-            // variables
-            return TextProxy::builder(self.connection())
-                .destination(self.destination())?
-				.cache_properties(CacheProperties::No)
-                .path(self.path())?
-                .build()
-                .await;
-        }
-        Err(Error::InterfaceNotFound)
-    }
-    async fn to_editable_text<'a>(&'a self) -> zbus::Result<EditableTextProxy<'a>> {
-        let acc = self.to_accessible().await?;
-        if acc
-            .get_interfaces()
-            .await?
-            .contains(Interface::EditableText)
-        {
-            // you can use self here since converting to accessible does not change the internal
-            // variables
-            return EditableTextProxy::builder(self.connection())
-                .destination(self.destination())?
-				.cache_properties(CacheProperties::No)
-                .path(self.path())?
-                .build()
-                .await;
-        }
-        Err(Error::InterfaceNotFound)
-    }
-    async fn to_cache<'a>(&'a self) -> zbus::Result<CacheProxy<'a>> {
-        let acc = self.to_accessible().await?;
-        if acc.get_interfaces().await?.contains(Interface::Cache) {
-            // you can use self here since converting to accessible does not change the internal
-            // variables
-            return CacheProxy::builder(self.connection())
-                .destination(self.destination())?
-				.cache_properties(CacheProperties::No)
-                .path(self.path())?
-                .build()
-                .await;
-        }
-        Err(Error::InterfaceNotFound)
-    }
-    async fn to_value<'a>(&'a self) -> zbus::Result<ValueProxy<'a>> {
-        let acc = self.to_accessible().await?;
-        if acc.get_interfaces().await?.contains(Interface::Value) {
-            // you can use self here since converting to accessible does not change the internal
-            // variables
-            return ValueProxy::builder(self.connection())
-                .destination(self.destination())?
-				.cache_properties(CacheProperties::No)
-                .path(self.path())?
-                .build()
-                .await;
-        }
-        Err(Error::InterfaceNotFound)
-    }
-    async fn to_registry<'a>(&'a self) -> zbus::Result<RegistryProxy<'a>> {
-        let acc = self.to_accessible().await?;
-        if acc.get_interfaces().await?.contains(Interface::Registry) {
-            // you can use self here since converting to accessible does not change the internal
-            // variables
-            return RegistryProxy::builder(self.connection())
-                .destination(self.destination())?
-				.cache_properties(CacheProperties::No)
-                .path(self.path())?
-                .build()
-                .await;
-        }
-        Err(Error::InterfaceNotFound)
-    }
-    async fn to_device_event_controller<'a>(
-        &'a self,
-    ) -> zbus::Result<DeviceEventControllerProxy<'a>> {
-        let acc = self.to_accessible().await?;
-        if acc
-            .get_interfaces()
-            .await?
-            .contains(Interface::DeviceEventController)
-        {
-            // you can use self here since converting to accessible does not change the internal
-            // variables
-            return DeviceEventControllerProxy::builder(self.connection())
-                .destination(self.destination())?
-				.cache_properties(CacheProperties::No)
-                .path(self.path())?
-                .build()
-                .await;
-        }
-        Err(Error::InterfaceNotFound)
-    }
-    async fn to_device_event_listener<'a>(&'a self) -> zbus::Result<DeviceEventListenerProxy<'a>> {
-        let acc = self.to_accessible().await?;
-        if acc
-            .get_interfaces()
-            .await?
-            .contains(Interface::DeviceEventListener)
-        {
-            // you can use self here since converting to accessible does not change the internal
-            // variables
-            return DeviceEventListenerProxy::builder(self.connection())
-                .destination(self.destination())?
-				.cache_properties(CacheProperties::No)
-                .path(self.path())?
-                .build()
-                .await;
-        }
-        Err(Error::InterfaceNotFound)
-    }
-}
-impl Convertable for HypertextProxy<'_> {
-    /* no guard due to assumption it is always possible */
-    async fn to_accessible<'a>(&'a self) -> zbus::Result<AccessibleProxy<'a>> {
-        AccessibleProxy::builder(self.connection())
-            .destination(self.destination())?
-				.cache_properties(CacheProperties::No)
-            .path(self.path())?
-            .build()
-            .await
-    }
-    async fn to_action<'a>(&'a self) -> zbus::Result<ActionProxy<'a>> {
-        let acc = self.to_accessible().await?;
-        if acc
-            .get_interfaces()
-            .await?
-            .contains(Interface::Action)
-        {
-            // you can use self here since converting to accessible does not change the internal
-            // variables
-            return ActionProxy::builder(self.connection())
-                .destination(self.destination())?
-				.cache_properties(CacheProperties::No)
-                .path(self.path())?
-                .build()
-                .await;
-        }
-        Err(Error::InterfaceNotFound)
-    }
-    async fn to_application<'a>(&'a self) -> zbus::Result<ApplicationProxy<'a>> {
-        let acc = self.to_accessible().await?;
-        if acc.get_interfaces().await?.contains(Interface::Application) {
-            // you can use self here since converting to accessible does not change the internal
-            // variables
-            return ApplicationProxy::builder(self.connection())
-                .destination(self.destination())?
-				.cache_properties(CacheProperties::No)
-                .path(self.path())?
-                .build()
-                .await;
-        }
-        Err(Error::InterfaceNotFound)
-    }
-    async fn to_collection<'a>(&'a self) -> zbus::Result<CollectionProxy<'a>> {
-        let acc = self.to_accessible().await?;
-        if acc.get_interfaces().await?.contains(Interface::Collection) {
-            // you can use self here since converting to accessible does not change the internal
-            // variables
-            return CollectionProxy::builder(self.connection())
-                .destination(self.destination())?
-				.cache_properties(CacheProperties::No)
-                .path(self.path())?
-                .build()
-                .await;
-        }
-        Err(Error::InterfaceNotFound)
-    }
-    async fn to_component<'a>(&'a self) -> zbus::Result<ComponentProxy<'a>> {
-        let acc = self.to_accessible().await?;
-        if acc.get_interfaces().await?.contains(Interface::Component) {
-            // you can use self here since converting to accessible does not change the internal
-            // variables
-            return ComponentProxy::builder(self.connection())
-                .destination(self.destination())?
-				.cache_properties(CacheProperties::No)
-                .path(self.path())?
-                .build()
-                .await;
-        }
-        Err(Error::InterfaceNotFound)
-    }
-    async fn to_document<'a>(&'a self) -> zbus::Result<DocumentProxy<'a>> {
-        let acc = self.to_accessible().await?;
-        if acc.get_interfaces().await?.contains(Interface::Document) {
-            // you can use self here since converting to accessible does not change the internal
-            // variables
-            return DocumentProxy::builder(self.connection())
-                .destination(self.destination())?
-				.cache_properties(CacheProperties::No)
-                .path(self.path())?
-                .build()
-                .await;
-        }
-        Err(Error::InterfaceNotFound)
-    }
-    async fn to_hypertext<'a>(&'a self) -> zbus::Result<HypertextProxy<'a>> {
-        let acc = self.to_accessible().await?;
-        if acc.get_interfaces().await?.contains(Interface::Hypertext) {
-            // you can use self here since converting to accessible does not change the internal
-            // variables
-            return HypertextProxy::builder(self.connection())
-                .destination(self.destination())?
-				.cache_properties(CacheProperties::No)
-                .path(self.path())?
-                .build()
-                .await;
-        }
-        Err(Error::InterfaceNotFound)
-    }
-    async fn to_hyperlink<'a>(&'a self) -> zbus::Result<HyperlinkProxy<'a>> {
-        let acc = self.to_accessible().await?;
-        if acc.get_interfaces().await?.contains(Interface::Hyperlink) {
-            // you can use self here since converting to accessible does not change the internal
-            // variables
-            return HyperlinkProxy::builder(self.connection())
-                .destination(self.destination())?
-				.cache_properties(CacheProperties::No)
-                .path(self.path())?
-                .build()
-                .await;
-        }
-        Err(Error::InterfaceNotFound)
-    }
-    async fn to_image<'a>(&'a self) -> zbus::Result<ImageProxy<'a>> {
-        let acc = self.to_accessible().await?;
-        if acc.get_interfaces().await?.contains(Interface::Image) {
-            // you can use self here since converting to accessible does not change the internal
-            // variables
-            return ImageProxy::builder(self.connection())
-                .destination(self.destination())?
-				.cache_properties(CacheProperties::No)
-                .path(self.path())?
-                .build()
-                .await;
-        }
-        Err(Error::InterfaceNotFound)
-    }
-    async fn to_selection<'a>(&'a self) -> zbus::Result<SelectionProxy<'a>> {
-        let acc = self.to_accessible().await?;
-        if acc.get_interfaces().await?.contains(Interface::Selection) {
-            // you can use self here since converting to accessible does not change the internal
-            // variables
-            return SelectionProxy::builder(self.connection())
-                .destination(self.destination())?
-				.cache_properties(CacheProperties::No)
-                .path(self.path())?
-                .build()
-                .await;
-        }
-        Err(Error::InterfaceNotFound)
-    }
-    async fn to_table<'a>(&'a self) -> zbus::Result<TableProxy<'a>> {
-        let acc = self.to_accessible().await?;
-        if acc.get_interfaces().await?.contains(Interface::Table) {
-            // you can use self here since converting to accessible does not change the internal
-            // variables
-            return TableProxy::builder(self.connection())
-                .destination(self.destination())?
-				.cache_properties(CacheProperties::No)
-                .path(self.path())?
-                .build()
-                .await;
-        }
-        Err(Error::InterfaceNotFound)
-    }
-    async fn to_table_cell<'a>(&'a self) -> zbus::Result<TableCellProxy<'a>> {
-        let acc = self.to_accessible().await?;
-        if acc.get_interfaces().await?.contains(Interface::TableCell) {
-            // you can use self here since converting to accessible does not change the internal
-            // variables
-            return TableCellProxy::builder(self.connection())
-                .destination(self.destination())?
-				.cache_properties(CacheProperties::No)
-                .path(self.path())?
-                .build()
-                .await;
-        }
-        Err(Error::InterfaceNotFound)
-    }
-    async fn to_text<'a>(&'a self) -> zbus::Result<TextProxy<'a>> {
-        let acc = self.to_accessible().await?;
-        if acc.get_interfaces().await?.contains(Interface::Text) {
-            // you can use self here since converting to accessible does not change the internal
-            // variables
-            return TextProxy::builder(self.connection())
-                .destination(self.destination())?
-				.cache_properties(CacheProperties::No)
-                .path(self.path())?
-                .build()
-                .await;
-        }
-        Err(Error::InterfaceNotFound)
-    }
-    async fn to_editable_text<'a>(&'a self) -> zbus::Result<EditableTextProxy<'a>> {
-        let acc = self.to_accessible().await?;
-        if acc
-            .get_interfaces()
-            .await?
-            .contains(Interface::EditableText)
-        {
-            // you can use self here since converting to accessible does not change the internal
-            // variables
-            return EditableTextProxy::builder(self.connection())
-                .destination(self.destination())?
-				.cache_properties(CacheProperties::No)
-                .path(self.path())?
-                .build()
-                .await;
-        }
-        Err(Error::InterfaceNotFound)
-    }
-    async fn to_cache<'a>(&'a self) -> zbus::Result<CacheProxy<'a>> {
-        let acc = self.to_accessible().await?;
-        if acc.get_interfaces().await?.contains(Interface::Cache) {
-            // you can use self here since converting to accessible does not change the internal
-            // variables
-            return CacheProxy::builder(self.connection())
-                .destination(self.destination())?
-				.cache_properties(CacheProperties::No)
-                .path(self.path())?
-                .build()
-                .await;
-        }
-        Err(Error::InterfaceNotFound)
-    }
-    async fn to_value<'a>(&'a self) -> zbus::Result<ValueProxy<'a>> {
-        let acc = self.to_accessible().await?;
-        if acc.get_interfaces().await?.contains(Interface::Value) {
-            // you can use self here since converting to accessible does not change the internal
-            // variables
-            return ValueProxy::builder(self.connection())
-                .destination(self.destination())?
-				.cache_properties(CacheProperties::No)
-                .path(self.path())?
-                .build()
-                .await;
-        }
-        Err(Error::InterfaceNotFound)
-    }
-    async fn to_registry<'a>(&'a self) -> zbus::Result<RegistryProxy<'a>> {
-        let acc = self.to_accessible().await?;
-        if acc.get_interfaces().await?.contains(Interface::Registry) {
-            // you can use self here since converting to accessible does not change the internal
-            // variables
-            return RegistryProxy::builder(self.connection())
-                .destination(self.destination())?
-				.cache_properties(CacheProperties::No)
-                .path(self.path())?
-                .build()
-                .await;
-        }
-        Err(Error::InterfaceNotFound)
-    }
-    async fn to_device_event_controller<'a>(
-        &'a self,
-    ) -> zbus::Result<DeviceEventControllerProxy<'a>> {
-        let acc = self.to_accessible().await?;
-        if acc
-            .get_interfaces()
-            .await?
-            .contains(Interface::DeviceEventController)
-        {
-            // you can use self here since converting to accessible does not change the internal
-            // variables
-            return DeviceEventControllerProxy::builder(self.connection())
-                .destination(self.destination())?
-				.cache_properties(CacheProperties::No)
-                .path(self.path())?
-                .build()
-                .await;
-        }
-        Err(Error::InterfaceNotFound)
-    }
-    async fn to_device_event_listener<'a>(&'a self) -> zbus::Result<DeviceEventListenerProxy<'a>> {
-        let acc = self.to_accessible().await?;
-        if acc
-            .get_interfaces()
-            .await?
-            .contains(Interface::DeviceEventListener)
-        {
-            // you can use self here since converting to accessible does not change the internal
-            // variables
-            return DeviceEventListenerProxy::builder(self.connection())
-                .destination(self.destination())?
-				.cache_properties(CacheProperties::No)
-                .path(self.path())?
-                .build()
-                .await;
-        }
-        Err(Error::InterfaceNotFound)
-    }
-}
-impl Convertable for ImageProxy<'_> {
-    /* no guard due to assumption it is always possible */
-    async fn to_accessible<'a>(&'a self) -> zbus::Result<AccessibleProxy<'a>> {
-        AccessibleProxy::builder(self.connection())
-            .destination(self.destination())?
-				.cache_properties(CacheProperties::No)
-            .path(self.path())?
-            .build()
-            .await
-    }
-    async fn to_action<'a>(&'a self) -> zbus::Result<ActionProxy<'a>> {
-        let acc = self.to_accessible().await?;
-        if acc
-            .get_interfaces()
-            .await?
-            .contains(Interface::Action)
-        {
-            // you can use self here since converting to accessible does not change the internal
-            // variables
-            return ActionProxy::builder(self.connection())
-                .destination(self.destination())?
-				.cache_properties(CacheProperties::No)
-                .path(self.path())?
-                .build()
-                .await;
-        }
-        Err(Error::InterfaceNotFound)
-    }
-    async fn to_application<'a>(&'a self) -> zbus::Result<ApplicationProxy<'a>> {
-        let acc = self.to_accessible().await?;
-        if acc.get_interfaces().await?.contains(Interface::Application) {
-            // you can use self here since converting to accessible does not change the internal
-            // variables
-            return ApplicationProxy::builder(self.connection())
-                .destination(self.destination())?
-				.cache_properties(CacheProperties::No)
-                .path(self.path())?
-                .build()
-                .await;
-        }
-        Err(Error::InterfaceNotFound)
-    }
-    async fn to_collection<'a>(&'a self) -> zbus::Result<CollectionProxy<'a>> {
-        let acc = self.to_accessible().await?;
-        if acc.get_interfaces().await?.contains(Interface::Collection) {
-            // you can use self here since converting to accessible does not change the internal
-            // variables
-            return CollectionProxy::builder(self.connection())
-                .destination(self.destination())?
-				.cache_properties(CacheProperties::No)
-                .path(self.path())?
-                .build()
-                .await;
-        }
-        Err(Error::InterfaceNotFound)
-    }
-    async fn to_component<'a>(&'a self) -> zbus::Result<ComponentProxy<'a>> {
-        let acc = self.to_accessible().await?;
-        if acc.get_interfaces().await?.contains(Interface::Component) {
-            // you can use self here since converting to accessible does not change the internal
-            // variables
-            return ComponentProxy::builder(self.connection())
-                .destination(self.destination())?
-				.cache_properties(CacheProperties::No)
-                .path(self.path())?
-                .build()
-                .await;
-        }
-        Err(Error::InterfaceNotFound)
-    }
-    async fn to_document<'a>(&'a self) -> zbus::Result<DocumentProxy<'a>> {
-        let acc = self.to_accessible().await?;
-        if acc.get_interfaces().await?.contains(Interface::Document) {
-            // you can use self here since converting to accessible does not change the internal
-            // variables
-            return DocumentProxy::builder(self.connection())
-                .destination(self.destination())?
-				.cache_properties(CacheProperties::No)
-                .path(self.path())?
-                .build()
-                .await;
-        }
-        Err(Error::InterfaceNotFound)
-    }
-    async fn to_hypertext<'a>(&'a self) -> zbus::Result<HypertextProxy<'a>> {
-        let acc = self.to_accessible().await?;
-        if acc.get_interfaces().await?.contains(Interface::Hypertext) {
-            // you can use self here since converting to accessible does not change the internal
-            // variables
-            return HypertextProxy::builder(self.connection())
-                .destination(self.destination())?
-				.cache_properties(CacheProperties::No)
-                .path(self.path())?
-                .build()
-                .await;
-        }
-        Err(Error::InterfaceNotFound)
-    }
-    async fn to_hyperlink<'a>(&'a self) -> zbus::Result<HyperlinkProxy<'a>> {
-        let acc = self.to_accessible().await?;
-        if acc.get_interfaces().await?.contains(Interface::Hyperlink) {
-            // you can use self here since converting to accessible does not change the internal
-            // variables
-            return HyperlinkProxy::builder(self.connection())
-                .destination(self.destination())?
-				.cache_properties(CacheProperties::No)
-                .path(self.path())?
-                .build()
-                .await;
-        }
-        Err(Error::InterfaceNotFound)
-    }
-    async fn to_image<'a>(&'a self) -> zbus::Result<ImageProxy<'a>> {
-        let acc = self.to_accessible().await?;
-        if acc.get_interfaces().await?.contains(Interface::Image) {
-            // you can use self here since converting to accessible does not change the internal
-            // variables
-            return ImageProxy::builder(self.connection())
-                .destination(self.destination())?
-				.cache_properties(CacheProperties::No)
-                .path(self.path())?
-                .build()
-                .await;
-        }
-        Err(Error::InterfaceNotFound)
-    }
-    async fn to_selection<'a>(&'a self) -> zbus::Result<SelectionProxy<'a>> {
-        let acc = self.to_accessible().await?;
-        if acc.get_interfaces().await?.contains(Interface::Selection) {
-            // you can use self here since converting to accessible does not change the internal
-            // variables
-            return SelectionProxy::builder(self.connection())
-                .destination(self.destination())?
-				.cache_properties(CacheProperties::No)
-                .path(self.path())?
-                .build()
-                .await;
-        }
-        Err(Error::InterfaceNotFound)
-    }
-    async fn to_table<'a>(&'a self) -> zbus::Result<TableProxy<'a>> {
-        let acc = self.to_accessible().await?;
-        if acc.get_interfaces().await?.contains(Interface::Table) {
-            // you can use self here since converting to accessible does not change the internal
-            // variables
-            return TableProxy::builder(self.connection())
-                .destination(self.destination())?
-				.cache_properties(CacheProperties::No)
-                .path(self.path())?
-                .build()
-                .await;
-        }
-        Err(Error::InterfaceNotFound)
-    }
-    async fn to_table_cell<'a>(&'a self) -> zbus::Result<TableCellProxy<'a>> {
-        let acc = self.to_accessible().await?;
-        if acc.get_interfaces().await?.contains(Interface::TableCell) {
-            // you can use self here since converting to accessible does not change the internal
-            // variables
-            return TableCellProxy::builder(self.connection())
-                .destination(self.destination())?
-				.cache_properties(CacheProperties::No)
-                .path(self.path())?
-                .build()
-                .await;
-        }
-        Err(Error::InterfaceNotFound)
-    }
-    async fn to_text<'a>(&'a self) -> zbus::Result<TextProxy<'a>> {
-        let acc = self.to_accessible().await?;
-        if acc.get_interfaces().await?.contains(Interface::Text) {
-            // you can use self here since converting to accessible does not change the internal
-            // variables
-            return TextProxy::builder(self.connection())
-                .destination(self.destination())?
-				.cache_properties(CacheProperties::No)
-                .path(self.path())?
-                .build()
-                .await;
-        }
-        Err(Error::InterfaceNotFound)
-    }
-    async fn to_editable_text<'a>(&'a self) -> zbus::Result<EditableTextProxy<'a>> {
-        let acc = self.to_accessible().await?;
-        if acc
-            .get_interfaces()
-            .await?
-            .contains(Interface::EditableText)
-        {
-            // you can use self here since converting to accessible does not change the internal
-            // variables
-            return EditableTextProxy::builder(self.connection())
-                .destination(self.destination())?
-				.cache_properties(CacheProperties::No)
-                .path(self.path())?
-                .build()
-                .await;
-        }
-        Err(Error::InterfaceNotFound)
-    }
-    async fn to_cache<'a>(&'a self) -> zbus::Result<CacheProxy<'a>> {
-        let acc = self.to_accessible().await?;
-        if acc.get_interfaces().await?.contains(Interface::Cache) {
-            // you can use self here since converting to accessible does not change the internal
-            // variables
-            return CacheProxy::builder(self.connection())
-                .destination(self.destination())?
-				.cache_properties(CacheProperties::No)
-                .path(self.path())?
-                .build()
-                .await;
-        }
-        Err(Error::InterfaceNotFound)
-    }
-    async fn to_value<'a>(&'a self) -> zbus::Result<ValueProxy<'a>> {
-        let acc = self.to_accessible().await?;
-        if acc.get_interfaces().await?.contains(Interface::Value) {
-            // you can use self here since converting to accessible does not change the internal
-            // variables
-            return ValueProxy::builder(self.connection())
-                .destination(self.destination())?
-				.cache_properties(CacheProperties::No)
-                .path(self.path())?
-                .build()
-                .await;
-        }
-        Err(Error::InterfaceNotFound)
-    }
-    async fn to_registry<'a>(&'a self) -> zbus::Result<RegistryProxy<'a>> {
-        let acc = self.to_accessible().await?;
-        if acc.get_interfaces().await?.contains(Interface::Registry) {
-            // you can use self here since converting to accessible does not change the internal
-            // variables
-            return RegistryProxy::builder(self.connection())
-                .destination(self.destination())?
-				.cache_properties(CacheProperties::No)
-                .path(self.path())?
-                .build()
-                .await;
-        }
-        Err(Error::InterfaceNotFound)
-    }
-    async fn to_device_event_controller<'a>(
-        &'a self,
-    ) -> zbus::Result<DeviceEventControllerProxy<'a>> {
-        let acc = self.to_accessible().await?;
-        if acc
-            .get_interfaces()
-            .await?
-            .contains(Interface::DeviceEventController)
-        {
-            // you can use self here since converting to accessible does not change the internal
-            // variables
-            return DeviceEventControllerProxy::builder(self.connection())
-                .destination(self.destination())?
-				.cache_properties(CacheProperties::No)
-                .path(self.path())?
-                .build()
-                .await;
-        }
-        Err(Error::InterfaceNotFound)
-    }
-    async fn to_device_event_listener<'a>(&'a self) -> zbus::Result<DeviceEventListenerProxy<'a>> {
-        let acc = self.to_accessible().await?;
-        if acc
-            .get_interfaces()
-            .await?
-            .contains(Interface::DeviceEventListener)
-        {
-            // you can use self here since converting to accessible does not change the internal
-            // variables
-            return DeviceEventListenerProxy::builder(self.connection())
-                .destination(self.destination())?
-				.cache_properties(CacheProperties::No)
-                .path(self.path())?
-                .build()
-                .await;
-        }
-        Err(Error::InterfaceNotFound)
-    }
-}
-impl Convertable for TextProxy<'_> {
-    /* no guard due to assumption it is always possible */
-    async fn to_accessible<'a>(&'a self) -> zbus::Result<AccessibleProxy<'a>> {
-        AccessibleProxy::builder(self.connection())
-            .destination(self.destination())?
-				.cache_properties(CacheProperties::No)
-            .path(self.path())?
-            .build()
-            .await
-    }
-    async fn to_action<'a>(&'a self) -> zbus::Result<ActionProxy<'a>> {
-        let acc = self.to_accessible().await?;
-        if acc
-            .get_interfaces()
-            .await?
-            .contains(Interface::Action)
-        {
-            // you can use self here since converting to accessible does not change the internal
-            // variables
-            return ActionProxy::builder(self.connection())
-                .destination(self.destination())?
-				.cache_properties(CacheProperties::No)
-                .path(self.path())?
-                .build()
-                .await;
-        }
-        Err(Error::InterfaceNotFound)
-    }
-    async fn to_application<'a>(&'a self) -> zbus::Result<ApplicationProxy<'a>> {
-        let acc = self.to_accessible().await?;
-        if acc.get_interfaces().await?.contains(Interface::Application) {
-            // you can use self here since converting to accessible does not change the internal
-            // variables
-            return ApplicationProxy::builder(self.connection())
-                .destination(self.destination())?
-				.cache_properties(CacheProperties::No)
-                .path(self.path())?
-                .build()
-                .await;
-        }
-        Err(Error::InterfaceNotFound)
-    }
-    async fn to_collection<'a>(&'a self) -> zbus::Result<CollectionProxy<'a>> {
-        let acc = self.to_accessible().await?;
-        if acc.get_interfaces().await?.contains(Interface::Collection) {
-            // you can use self here since converting to accessible does not change the internal
-            // variables
-            return CollectionProxy::builder(self.connection())
-                .destination(self.destination())?
-				.cache_properties(CacheProperties::No)
-                .path(self.path())?
-                .build()
-                .await;
-        }
-        Err(Error::InterfaceNotFound)
-    }
-    async fn to_component<'a>(&'a self) -> zbus::Result<ComponentProxy<'a>> {
-        let acc = self.to_accessible().await?;
-        if acc.get_interfaces().await?.contains(Interface::Component) {
-            // you can use self here since converting to accessible does not change the internal
-            // variables
-            return ComponentProxy::builder(self.connection())
-                .destination(self.destination())?
-				.cache_properties(CacheProperties::No)
-                .path(self.path())?
-                .build()
-                .await;
-        }
-        Err(Error::InterfaceNotFound)
-    }
-    async fn to_document<'a>(&'a self) -> zbus::Result<DocumentProxy<'a>> {
-        let acc = self.to_accessible().await?;
-        if acc.get_interfaces().await?.contains(Interface::Document) {
-            // you can use self here since converting to accessible does not change the internal
-            // variables
-            return DocumentProxy::builder(self.connection())
-                .destination(self.destination())?
-				.cache_properties(CacheProperties::No)
-                .path(self.path())?
-                .build()
-                .await;
-        }
-        Err(Error::InterfaceNotFound)
-    }
-    async fn to_hypertext<'a>(&'a self) -> zbus::Result<HypertextProxy<'a>> {
-        let acc = self.to_accessible().await?;
-        if acc.get_interfaces().await?.contains(Interface::Hypertext) {
-            // you can use self here since converting to accessible does not change the internal
-            // variables
-            return HypertextProxy::builder(self.connection())
-                .destination(self.destination())?
-				.cache_properties(CacheProperties::No)
-                .path(self.path())?
-                .build()
-                .await;
-        }
-        Err(Error::InterfaceNotFound)
-    }
-    async fn to_hyperlink<'a>(&'a self) -> zbus::Result<HyperlinkProxy<'a>> {
-        let acc = self.to_accessible().await?;
-        if acc.get_interfaces().await?.contains(Interface::Hyperlink) {
-            // you can use self here since converting to accessible does not change the internal
-            // variables
-            return HyperlinkProxy::builder(self.connection())
-                .destination(self.destination())?
-				.cache_properties(CacheProperties::No)
-                .path(self.path())?
-                .build()
-                .await;
-        }
-        Err(Error::InterfaceNotFound)
-    }
-    async fn to_image<'a>(&'a self) -> zbus::Result<ImageProxy<'a>> {
-        let acc = self.to_accessible().await?;
-        if acc.get_interfaces().await?.contains(Interface::Image) {
-            // you can use self here since converting to accessible does not change the internal
-            // variables
-            return ImageProxy::builder(self.connection())
-                .destination(self.destination())?
-				.cache_properties(CacheProperties::No)
-                .path(self.path())?
-                .build()
-                .await;
-        }
-        Err(Error::InterfaceNotFound)
-    }
-    async fn to_selection<'a>(&'a self) -> zbus::Result<SelectionProxy<'a>> {
-        let acc = self.to_accessible().await?;
-        if acc.get_interfaces().await?.contains(Interface::Selection) {
-            // you can use self here since converting to accessible does not change the internal
-            // variables
-            return SelectionProxy::builder(self.connection())
-                .destination(self.destination())?
-				.cache_properties(CacheProperties::No)
-                .path(self.path())?
-                .build()
-                .await;
-        }
-        Err(Error::InterfaceNotFound)
-    }
-    async fn to_table<'a>(&'a self) -> zbus::Result<TableProxy<'a>> {
-        let acc = self.to_accessible().await?;
-        if acc.get_interfaces().await?.contains(Interface::Table) {
-            // you can use self here since converting to accessible does not change the internal
-            // variables
-            return TableProxy::builder(self.connection())
-                .destination(self.destination())?
-				.cache_properties(CacheProperties::No)
-                .path(self.path())?
-                .build()
-                .await;
-        }
-        Err(Error::InterfaceNotFound)
-    }
-    async fn to_table_cell<'a>(&'a self) -> zbus::Result<TableCellProxy<'a>> {
-        let acc = self.to_accessible().await?;
-        if acc.get_interfaces().await?.contains(Interface::TableCell) {
-            // you can use self here since converting to accessible does not change the internal
-            // variables
-            return TableCellProxy::builder(self.connection())
-                .destination(self.destination())?
-				.cache_properties(CacheProperties::No)
-                .path(self.path())?
-                .build()
-                .await;
-        }
-        Err(Error::InterfaceNotFound)
-    }
-    async fn to_text<'a>(&'a self) -> zbus::Result<TextProxy<'a>> {
-        let acc = self.to_accessible().await?;
-        if acc.get_interfaces().await?.contains(Interface::Text) {
-            // you can use self here since converting to accessible does not change the internal
-            // variables
-            return TextProxy::builder(self.connection())
-                .destination(self.destination())?
-				.cache_properties(CacheProperties::No)
-                .path(self.path())?
-                .build()
-                .await;
-        }
-        Err(Error::InterfaceNotFound)
-    }
-    async fn to_editable_text<'a>(&'a self) -> zbus::Result<EditableTextProxy<'a>> {
-        let acc = self.to_accessible().await?;
-        if acc
-            .get_interfaces()
-            .await?
-            .contains(Interface::EditableText)
-        {
-            // you can use self here since converting to accessible does not change the internal
-            // variables
-            return EditableTextProxy::builder(self.connection())
-                .destination(self.destination())?
-				.cache_properties(CacheProperties::No)
-                .path(self.path())?
-                .build()
-                .await;
-        }
-        Err(Error::InterfaceNotFound)
-    }
-    async fn to_cache<'a>(&'a self) -> zbus::Result<CacheProxy<'a>> {
-        let acc = self.to_accessible().await?;
-        if acc.get_interfaces().await?.contains(Interface::Cache) {
-            // you can use self here since converting to accessible does not change the internal
-            // variables
-            return CacheProxy::builder(self.connection())
-                .destination(self.destination())?
-				.cache_properties(CacheProperties::No)
-                .path(self.path())?
-                .build()
-                .await;
-        }
-        Err(Error::InterfaceNotFound)
-    }
-    async fn to_value<'a>(&'a self) -> zbus::Result<ValueProxy<'a>> {
-        let acc = self.to_accessible().await?;
-        if acc.get_interfaces().await?.contains(Interface::Value) {
-            // you can use self here since converting to accessible does not change the internal
-            // variables
-            return ValueProxy::builder(self.connection())
-                .destination(self.destination())?
-				.cache_properties(CacheProperties::No)
-                .path(self.path())?
-                .build()
-                .await;
-        }
-        Err(Error::InterfaceNotFound)
-    }
-    async fn to_registry<'a>(&'a self) -> zbus::Result<RegistryProxy<'a>> {
-        let acc = self.to_accessible().await?;
-        if acc.get_interfaces().await?.contains(Interface::Registry) {
-            // you can use self here since converting to accessible does not change the internal
-            // variables
-            return RegistryProxy::builder(self.connection())
-                .destination(self.destination())?
-				.cache_properties(CacheProperties::No)
-                .path(self.path())?
-                .build()
-                .await;
-        }
-        Err(Error::InterfaceNotFound)
-    }
-    async fn to_device_event_controller<'a>(
-        &'a self,
-    ) -> zbus::Result<DeviceEventControllerProxy<'a>> {
-        let acc = self.to_accessible().await?;
-        if acc
-            .get_interfaces()
-            .await?
-            .contains(Interface::DeviceEventController)
-        {
-            // you can use self here since converting to accessible does not change the internal
-            // variables
-            return DeviceEventControllerProxy::builder(self.connection())
-                .destination(self.destination())?
-				.cache_properties(CacheProperties::No)
-                .path(self.path())?
-                .build()
-                .await;
-        }
-        Err(Error::InterfaceNotFound)
-    }
-    async fn to_device_event_listener<'a>(&'a self) -> zbus::Result<DeviceEventListenerProxy<'a>> {
-        let acc = self.to_accessible().await?;
-        if acc
-            .get_interfaces()
-            .await?
-            .contains(Interface::DeviceEventListener)
-        {
-            // you can use self here since converting to accessible does not change the internal
-            // variables
-            return DeviceEventListenerProxy::builder(self.connection())
-                .destination(self.destination())?
-				.cache_properties(CacheProperties::No)
-                .path(self.path())?
-                .build()
-                .await;
-        }
-        Err(Error::InterfaceNotFound)
-    }
-}
-impl Convertable for TableProxy<'_> {
-    /* no guard due to assumption it is always possible */
-    async fn to_accessible<'a>(&'a self) -> zbus::Result<AccessibleProxy<'a>> {
-        AccessibleProxy::builder(self.connection())
-            .destination(self.destination())?
-				.cache_properties(CacheProperties::No)
-            .path(self.path())?
-            .build()
-            .await
-    }
-    async fn to_action<'a>(&'a self) -> zbus::Result<ActionProxy<'a>> {
-        let acc = self.to_accessible().await?;
-        if acc
-            .get_interfaces()
-            .await?
-            .contains(Interface::Action)
-        {
-            // you can use self here since converting to accessible does not change the internal
-            // variables
-            return ActionProxy::builder(self.connection())
-                .destination(self.destination())?
-				.cache_properties(CacheProperties::No)
-                .path(self.path())?
-                .build()
-                .await;
-        }
-        Err(Error::InterfaceNotFound)
-    }
-    async fn to_application<'a>(&'a self) -> zbus::Result<ApplicationProxy<'a>> {
-        let acc = self.to_accessible().await?;
-        if acc.get_interfaces().await?.contains(Interface::Application) {
-            // you can use self here since converting to accessible does not change the internal
-            // variables
-            return ApplicationProxy::builder(self.connection())
-                .destination(self.destination())?
-				.cache_properties(CacheProperties::No)
-                .path(self.path())?
-                .build()
-                .await;
-        }
-        Err(Error::InterfaceNotFound)
-    }
-    async fn to_collection<'a>(&'a self) -> zbus::Result<CollectionProxy<'a>> {
-        let acc = self.to_accessible().await?;
-        if acc.get_interfaces().await?.contains(Interface::Collection) {
-            // you can use self here since converting to accessible does not change the internal
-            // variables
-            return CollectionProxy::builder(self.connection())
-                .destination(self.destination())?
-				.cache_properties(CacheProperties::No)
-                .path(self.path())?
-                .build()
-                .await;
-        }
-        Err(Error::InterfaceNotFound)
-    }
-    async fn to_component<'a>(&'a self) -> zbus::Result<ComponentProxy<'a>> {
-        let acc = self.to_accessible().await?;
-        if acc.get_interfaces().await?.contains(Interface::Component) {
-            // you can use self here since converting to accessible does not change the internal
-            // variables
-            return ComponentProxy::builder(self.connection())
-                .destination(self.destination())?
-				.cache_properties(CacheProperties::No)
-                .path(self.path())?
-                .build()
-                .await;
-        }
-        Err(Error::InterfaceNotFound)
-    }
-    async fn to_document<'a>(&'a self) -> zbus::Result<DocumentProxy<'a>> {
-        let acc = self.to_accessible().await?;
-        if acc.get_interfaces().await?.contains(Interface::Document) {
-            // you can use self here since converting to accessible does not change the internal
-            // variables
-            return DocumentProxy::builder(self.connection())
-                .destination(self.destination())?
-				.cache_properties(CacheProperties::No)
-                .path(self.path())?
-                .build()
-                .await;
-        }
-        Err(Error::InterfaceNotFound)
-    }
-    async fn to_hypertext<'a>(&'a self) -> zbus::Result<HypertextProxy<'a>> {
-        let acc = self.to_accessible().await?;
-        if acc.get_interfaces().await?.contains(Interface::Hypertext) {
-            // you can use self here since converting to accessible does not change the internal
-            // variables
-            return HypertextProxy::builder(self.connection())
-                .destination(self.destination())?
-				.cache_properties(CacheProperties::No)
-                .path(self.path())?
-                .build()
-                .await;
-        }
-        Err(Error::InterfaceNotFound)
-    }
-    async fn to_hyperlink<'a>(&'a self) -> zbus::Result<HyperlinkProxy<'a>> {
-        let acc = self.to_accessible().await?;
-        if acc.get_interfaces().await?.contains(Interface::Hyperlink) {
-            // you can use self here since converting to accessible does not change the internal
-            // variables
-            return HyperlinkProxy::builder(self.connection())
-                .destination(self.destination())?
-				.cache_properties(CacheProperties::No)
-                .path(self.path())?
-                .build()
-                .await;
-        }
-        Err(Error::InterfaceNotFound)
-    }
-    async fn to_image<'a>(&'a self) -> zbus::Result<ImageProxy<'a>> {
-        let acc = self.to_accessible().await?;
-        if acc.get_interfaces().await?.contains(Interface::Image) {
-            // you can use self here since converting to accessible does not change the internal
-            // variables
-            return ImageProxy::builder(self.connection())
-                .destination(self.destination())?
-				.cache_properties(CacheProperties::No)
-                .path(self.path())?
-                .build()
-                .await;
-        }
-        Err(Error::InterfaceNotFound)
-    }
-    async fn to_selection<'a>(&'a self) -> zbus::Result<SelectionProxy<'a>> {
-        let acc = self.to_accessible().await?;
-        if acc.get_interfaces().await?.contains(Interface::Selection) {
-            // you can use self here since converting to accessible does not change the internal
-            // variables
-            return SelectionProxy::builder(self.connection())
-                .destination(self.destination())?
-				.cache_properties(CacheProperties::No)
-                .path(self.path())?
-                .build()
-                .await;
-        }
-        Err(Error::InterfaceNotFound)
-    }
-    async fn to_table<'a>(&'a self) -> zbus::Result<TableProxy<'a>> {
-        let acc = self.to_accessible().await?;
-        if acc.get_interfaces().await?.contains(Interface::Table) {
-            // you can use self here since converting to accessible does not change the internal
-            // variables
-            return TableProxy::builder(self.connection())
-                .destination(self.destination())?
-				.cache_properties(CacheProperties::No)
-                .path(self.path())?
-                .build()
-                .await;
-        }
-        Err(Error::InterfaceNotFound)
-    }
-    async fn to_table_cell<'a>(&'a self) -> zbus::Result<TableCellProxy<'a>> {
-        let acc = self.to_accessible().await?;
-        if acc.get_interfaces().await?.contains(Interface::TableCell) {
-            // you can use self here since converting to accessible does not change the internal
-            // variables
-            return TableCellProxy::builder(self.connection())
-                .destination(self.destination())?
-				.cache_properties(CacheProperties::No)
-                .path(self.path())?
-                .build()
-                .await;
-        }
-        Err(Error::InterfaceNotFound)
-    }
-    async fn to_text<'a>(&'a self) -> zbus::Result<TextProxy<'a>> {
-        let acc = self.to_accessible().await?;
-        if acc.get_interfaces().await?.contains(Interface::Text) {
-            // you can use self here since converting to accessible does not change the internal
-            // variables
-            return TextProxy::builder(self.connection())
-                .destination(self.destination())?
-				.cache_properties(CacheProperties::No)
-                .path(self.path())?
-                .build()
-                .await;
-        }
-        Err(Error::InterfaceNotFound)
-    }
-    async fn to_editable_text<'a>(&'a self) -> zbus::Result<EditableTextProxy<'a>> {
-        let acc = self.to_accessible().await?;
-        if acc
-            .get_interfaces()
-            .await?
-            .contains(Interface::EditableText)
-        {
-            // you can use self here since converting to accessible does not change the internal
-            // variables
-            return EditableTextProxy::builder(self.connection())
-                .destination(self.destination())?
-				.cache_properties(CacheProperties::No)
-                .path(self.path())?
-                .build()
-                .await;
-        }
-        Err(Error::InterfaceNotFound)
-    }
-    async fn to_cache<'a>(&'a self) -> zbus::Result<CacheProxy<'a>> {
-        let acc = self.to_accessible().await?;
-        if acc.get_interfaces().await?.contains(Interface::Cache) {
-            // you can use self here since converting to accessible does not change the internal
-            // variables
-            return CacheProxy::builder(self.connection())
-                .destination(self.destination())?
-				.cache_properties(CacheProperties::No)
-                .path(self.path())?
-                .build()
-                .await;
-        }
-        Err(Error::InterfaceNotFound)
-    }
-    async fn to_value<'a>(&'a self) -> zbus::Result<ValueProxy<'a>> {
-        let acc = self.to_accessible().await?;
-        if acc.get_interfaces().await?.contains(Interface::Value) {
-            // you can use self here since converting to accessible does not change the internal
-            // variables
-            return ValueProxy::builder(self.connection())
-                .destination(self.destination())?
-				.cache_properties(CacheProperties::No)
-                .path(self.path())?
-                .build()
-                .await;
-        }
-        Err(Error::InterfaceNotFound)
-    }
-    async fn to_registry<'a>(&'a self) -> zbus::Result<RegistryProxy<'a>> {
-        let acc = self.to_accessible().await?;
-        if acc.get_interfaces().await?.contains(Interface::Registry) {
-            // you can use self here since converting to accessible does not change the internal
-            // variables
-            return RegistryProxy::builder(self.connection())
-                .destination(self.destination())?
-				.cache_properties(CacheProperties::No)
-                .path(self.path())?
-                .build()
-                .await;
-        }
-        Err(Error::InterfaceNotFound)
-    }
-    async fn to_device_event_controller<'a>(
-        &'a self,
-    ) -> zbus::Result<DeviceEventControllerProxy<'a>> {
-        let acc = self.to_accessible().await?;
-        if acc
-            .get_interfaces()
-            .await?
-            .contains(Interface::DeviceEventController)
-        {
-            // you can use self here since converting to accessible does not change the internal
-            // variables
-            return DeviceEventControllerProxy::builder(self.connection())
-                .destination(self.destination())?
-				.cache_properties(CacheProperties::No)
-                .path(self.path())?
-                .build()
-                .await;
-        }
-        Err(Error::InterfaceNotFound)
-    }
-    async fn to_device_event_listener<'a>(&'a self) -> zbus::Result<DeviceEventListenerProxy<'a>> {
-        let acc = self.to_accessible().await?;
-        if acc
-            .get_interfaces()
-            .await?
-            .contains(Interface::DeviceEventListener)
-        {
-            // you can use self here since converting to accessible does not change the internal
-            // variables
-            return DeviceEventListenerProxy::builder(self.connection())
-                .destination(self.destination())?
-				.cache_properties(CacheProperties::No)
-                .path(self.path())?
-                .build()
-                .await;
-        }
-        Err(Error::InterfaceNotFound)
-    }
-}
-impl Convertable for TableCellProxy<'_> {
-    /* no guard due to assumption it is always possible */
-    async fn to_accessible<'a>(&'a self) -> zbus::Result<AccessibleProxy<'a>> {
-        AccessibleProxy::builder(self.connection())
-            .destination(self.destination())?
-				.cache_properties(CacheProperties::No)
-            .path(self.path())?
-            .build()
-            .await
-    }
-    async fn to_action<'a>(&'a self) -> zbus::Result<ActionProxy<'a>> {
-        let acc = self.to_accessible().await?;
-        if acc
-            .get_interfaces()
-            .await?
-            .contains(Interface::Action)
-        {
-            // you can use self here since converting to accessible does not change the internal
-            // variables
-            return ActionProxy::builder(self.connection())
-                .destination(self.destination())?
-				.cache_properties(CacheProperties::No)
-                .path(self.path())?
-                .build()
-                .await;
-        }
-        Err(Error::InterfaceNotFound)
-    }
-    async fn to_application<'a>(&'a self) -> zbus::Result<ApplicationProxy<'a>> {
-        let acc = self.to_accessible().await?;
-        if acc.get_interfaces().await?.contains(Interface::Application) {
-            // you can use self here since converting to accessible does not change the internal
-            // variables
-            return ApplicationProxy::builder(self.connection())
-                .destination(self.destination())?
-				.cache_properties(CacheProperties::No)
-                .path(self.path())?
-                .build()
-                .await;
-        }
-        Err(Error::InterfaceNotFound)
-    }
-    async fn to_collection<'a>(&'a self) -> zbus::Result<CollectionProxy<'a>> {
-        let acc = self.to_accessible().await?;
-        if acc.get_interfaces().await?.contains(Interface::Collection) {
-            // you can use self here since converting to accessible does not change the internal
-            // variables
-            return CollectionProxy::builder(self.connection())
-                .destination(self.destination())?
-				.cache_properties(CacheProperties::No)
-                .path(self.path())?
-                .build()
-                .await;
-        }
-        Err(Error::InterfaceNotFound)
-    }
-    async fn to_component<'a>(&'a self) -> zbus::Result<ComponentProxy<'a>> {
-        let acc = self.to_accessible().await?;
-        if acc.get_interfaces().await?.contains(Interface::Component) {
-            // you can use self here since converting to accessible does not change the internal
-            // variables
-            return ComponentProxy::builder(self.connection())
-                .destination(self.destination())?
-				.cache_properties(CacheProperties::No)
-                .path(self.path())?
-                .build()
-                .await;
-        }
-        Err(Error::InterfaceNotFound)
-    }
-    async fn to_document<'a>(&'a self) -> zbus::Result<DocumentProxy<'a>> {
-        let acc = self.to_accessible().await?;
-        if acc.get_interfaces().await?.contains(Interface::Document) {
-            // you can use self here since converting to accessible does not change the internal
-            // variables
-            return DocumentProxy::builder(self.connection())
-                .destination(self.destination())?
-				.cache_properties(CacheProperties::No)
-                .path(self.path())?
-                .build()
-                .await;
-        }
-        Err(Error::InterfaceNotFound)
-    }
-    async fn to_hypertext<'a>(&'a self) -> zbus::Result<HypertextProxy<'a>> {
-        let acc = self.to_accessible().await?;
-        if acc.get_interfaces().await?.contains(Interface::Hypertext) {
-            // you can use self here since converting to accessible does not change the internal
-            // variables
-            return HypertextProxy::builder(self.connection())
-                .destination(self.destination())?
-				.cache_properties(CacheProperties::No)
-                .path(self.path())?
-                .build()
-                .await;
-        }
-        Err(Error::InterfaceNotFound)
-    }
-    async fn to_hyperlink<'a>(&'a self) -> zbus::Result<HyperlinkProxy<'a>> {
-        let acc = self.to_accessible().await?;
-        if acc.get_interfaces().await?.contains(Interface::Hyperlink) {
-            // you can use self here since converting to accessible does not change the internal
-            // variables
-            return HyperlinkProxy::builder(self.connection())
-                .destination(self.destination())?
-				.cache_properties(CacheProperties::No)
-                .path(self.path())?
-                .build()
-                .await;
-        }
-        Err(Error::InterfaceNotFound)
-    }
-    async fn to_image<'a>(&'a self) -> zbus::Result<ImageProxy<'a>> {
-        let acc = self.to_accessible().await?;
-        if acc.get_interfaces().await?.contains(Interface::Image) {
-            // you can use self here since converting to accessible does not change the internal
-            // variables
-            return ImageProxy::builder(self.connection())
-                .destination(self.destination())?
-				.cache_properties(CacheProperties::No)
-                .path(self.path())?
-                .build()
-                .await;
-        }
-        Err(Error::InterfaceNotFound)
-    }
-    async fn to_selection<'a>(&'a self) -> zbus::Result<SelectionProxy<'a>> {
-        let acc = self.to_accessible().await?;
-        if acc.get_interfaces().await?.contains(Interface::Selection) {
-            // you can use self here since converting to accessible does not change the internal
-            // variables
-            return SelectionProxy::builder(self.connection())
-                .destination(self.destination())?
-				.cache_properties(CacheProperties::No)
-                .path(self.path())?
-                .build()
-                .await;
-        }
-        Err(Error::InterfaceNotFound)
-    }
-    async fn to_table<'a>(&'a self) -> zbus::Result<TableProxy<'a>> {
-        let acc = self.to_accessible().await?;
-        if acc.get_interfaces().await?.contains(Interface::Table) {
-            // you can use self here since converting to accessible does not change the internal
-            // variables
-            return TableProxy::builder(self.connection())
-                .destination(self.destination())?
-				.cache_properties(CacheProperties::No)
-                .path(self.path())?
-                .build()
-                .await;
-        }
-        Err(Error::InterfaceNotFound)
-    }
-    async fn to_table_cell<'a>(&'a self) -> zbus::Result<TableCellProxy<'a>> {
-        let acc = self.to_accessible().await?;
-        if acc.get_interfaces().await?.contains(Interface::TableCell) {
-            // you can use self here since converting to accessible does not change the internal
-            // variables
-            return TableCellProxy::builder(self.connection())
-                .destination(self.destination())?
-				.cache_properties(CacheProperties::No)
-                .path(self.path())?
-                .build()
-                .await;
-        }
-        Err(Error::InterfaceNotFound)
-    }
-    async fn to_text<'a>(&'a self) -> zbus::Result<TextProxy<'a>> {
-        let acc = self.to_accessible().await?;
-        if acc.get_interfaces().await?.contains(Interface::Text) {
-            // you can use self here since converting to accessible does not change the internal
-            // variables
-            return TextProxy::builder(self.connection())
-                .destination(self.destination())?
-				.cache_properties(CacheProperties::No)
-                .path(self.path())?
-                .build()
-                .await;
-        }
-        Err(Error::InterfaceNotFound)
-    }
-    async fn to_editable_text<'a>(&'a self) -> zbus::Result<EditableTextProxy<'a>> {
-        let acc = self.to_accessible().await?;
-        if acc
-            .get_interfaces()
-            .await?
-            .contains(Interface::EditableText)
-        {
-            // you can use self here since converting to accessible does not change the internal
-            // variables
-            return EditableTextProxy::builder(self.connection())
-                .destination(self.destination())?
-				.cache_properties(CacheProperties::No)
-                .path(self.path())?
-                .build()
-                .await;
-        }
-        Err(Error::InterfaceNotFound)
-    }
-    async fn to_cache<'a>(&'a self) -> zbus::Result<CacheProxy<'a>> {
-        let acc = self.to_accessible().await?;
-        if acc.get_interfaces().await?.contains(Interface::Cache) {
-            // you can use self here since converting to accessible does not change the internal
-            // variables
-            return CacheProxy::builder(self.connection())
-                .destination(self.destination())?
-				.cache_properties(CacheProperties::No)
-                .path(self.path())?
-                .build()
-                .await;
-        }
-        Err(Error::InterfaceNotFound)
-    }
-    async fn to_value<'a>(&'a self) -> zbus::Result<ValueProxy<'a>> {
-        let acc = self.to_accessible().await?;
-        if acc.get_interfaces().await?.contains(Interface::Value) {
-            // you can use self here since converting to accessible does not change the internal
-            // variables
-            return ValueProxy::builder(self.connection())
-                .destination(self.destination())?
-				.cache_properties(CacheProperties::No)
-                .path(self.path())?
-                .build()
-                .await;
-        }
-        Err(Error::InterfaceNotFound)
-    }
-    async fn to_registry<'a>(&'a self) -> zbus::Result<RegistryProxy<'a>> {
-        let acc = self.to_accessible().await?;
-        if acc.get_interfaces().await?.contains(Interface::Registry) {
-            // you can use self here since converting to accessible does not change the internal
-            // variables
-            return RegistryProxy::builder(self.connection())
-                .destination(self.destination())?
-				.cache_properties(CacheProperties::No)
-                .path(self.path())?
-                .build()
-                .await;
-        }
-        Err(Error::InterfaceNotFound)
-    }
-    async fn to_device_event_controller<'a>(
-        &'a self,
-    ) -> zbus::Result<DeviceEventControllerProxy<'a>> {
-        let acc = self.to_accessible().await?;
-        if acc
-            .get_interfaces()
-            .await?
-            .contains(Interface::DeviceEventController)
-        {
-            // you can use self here since converting to accessible does not change the internal
-            // variables
-            return DeviceEventControllerProxy::builder(self.connection())
-                .destination(self.destination())?
-				.cache_properties(CacheProperties::No)
-                .path(self.path())?
-                .build()
-                .await;
-        }
-        Err(Error::InterfaceNotFound)
-    }
-    async fn to_device_event_listener<'a>(&'a self) -> zbus::Result<DeviceEventListenerProxy<'a>> {
-        let acc = self.to_accessible().await?;
-        if acc
-            .get_interfaces()
-            .await?
-            .contains(Interface::DeviceEventListener)
-        {
-            // you can use self here since converting to accessible does not change the internal
-            // variables
-            return DeviceEventListenerProxy::builder(self.connection())
-                .destination(self.destination())?
-				.cache_properties(CacheProperties::No)
-                .path(self.path())?
-                .build()
-                .await;
-        }
-        Err(Error::InterfaceNotFound)
-    }
-}
-impl Convertable for ValueProxy<'_> {
-=======
 #[inline]
 async fn convert_to_new_type
 	<'a, 'b,
@@ -4364,9 +64,7 @@
 			.await
 }
 
-#[async_trait]
 impl<'a, T: Deref<Target=Proxy<'a>> + ProxyDefault + AtspiProxy + Sync> Convertable for T {
->>>>>>> 49c67212
     /* no guard due to assumption it is always possible */
     async fn to_accessible(&self) -> zbus::Result<AccessibleProxy<'_>> {
 				convert_to_new_type(self).await
