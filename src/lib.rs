#![deny(clippy::all, clippy::pedantic, clippy::cargo, unsafe_code)]
// #![deny(clippy::missing_docs)]
#![allow(clippy::multiple_crate_versions)]

#[macro_use]
#[cfg(feature = "unstable-traits")]
extern crate static_assertions;

#[cfg(feature = "unstable-traits")]
use atspi_macros::atspi_proxy;

#[cfg(not(feature = "unstable-traits"))]
use zbus::dbus_proxy as atspi_proxy;

pub mod accessible;
#[cfg(feature = "unstable-traits")]
pub mod accessible_ext;
pub mod accessible_id;
pub use accessible_id::*;

pub mod action;
#[cfg(feature = "unstable-traits")]
pub mod action_ext;
pub mod application;
#[cfg(feature = "unstable-traits")]
pub mod application_ext;
pub mod bus;
pub mod cache;
#[cfg(feature = "unstable-traits")]
pub mod cache_ext;
pub mod collection;
#[cfg(feature = "unstable-traits")]
pub mod collection_ext;
pub mod component;
#[cfg(feature = "unstable-traits")]
pub mod component_ext;
#[cfg(feature = "unstable-traits")]
pub mod convertable;
pub mod device_event_controller;
#[cfg(feature = "unstable-traits")]
pub mod device_event_controller_ext;
pub mod device_event_listener;
#[cfg(feature = "unstable-traits")]
pub mod device_event_listener_ext;
pub mod document;
#[cfg(feature = "unstable-traits")]
pub mod document_ext;
pub mod editable_text;
#[cfg(feature = "unstable-traits")]
pub mod editable_text_ext;
pub mod events;
pub mod identify;
pub mod signify;
pub use events::{Event, EventBody};
pub mod hyperlink;
#[cfg(feature = "unstable-traits")]
pub mod hyperlink_ext;
pub mod hypertext;
#[cfg(feature = "unstable-traits")]
pub mod hypertext_ext;
pub mod image;
#[cfg(feature = "unstable-traits")]
pub mod image_ext;
pub mod registry;
#[cfg(feature = "unstable-traits")]
pub mod registry_ext;
pub mod selection;
#[cfg(feature = "unstable-traits")]
pub mod selection_ext;
pub mod socket;
#[cfg(feature = "unstable-traits")]
pub mod socket_ext;
pub mod table;
pub mod table_cell;
#[cfg(feature = "unstable-traits")]
pub mod table_cell_ext;
#[cfg(feature = "unstable-traits")]
pub mod table_ext;
pub mod text;
#[cfg(feature = "unstable-traits")]
pub mod text_ext;
pub mod value;
#[cfg(feature = "unstable-traits")]
pub mod value_ext;

// Hand-written connection module
<<<<<<< HEAD
#[cfg(feature = "client-accessories")]
mod connection;
#[cfg(feature = "client-accessories")]
pub use connection::*;
=======
mod accessibility_bus;
pub use accessibility_bus::*;
>>>>>>> 7fc8c1d0

mod interfaces;
pub use interfaces::*;

mod state;
pub use state::*;

pub mod error;
pub use error::AtspiError;

pub use zbus;
use zbus::zvariant::Type;

use serde::{Deserialize, Serialize};

#[derive(Clone, Copy, Debug, PartialEq, Eq, Serialize, Deserialize, Type)]
#[repr(u32)]
/// The coordinate type encodes the frame of reference.
pub enum CoordType {
	/// In relation to the entire screen.
	Screen,
	/// In relation to only the window.
	Window,
	/// In relation to the parent of the element being checked.
	Parent,
}

pub trait AtspiProxy {
	const INTERFACE: Interface;
}<|MERGE_RESOLUTION|>--- conflicted
+++ resolved
@@ -84,15 +84,10 @@
 pub mod value_ext;
 
 // Hand-written connection module
-<<<<<<< HEAD
 #[cfg(feature = "client-accessories")]
-mod connection;
+mod accessibility_connection;
 #[cfg(feature = "client-accessories")]
-pub use connection::*;
-=======
-mod accessibility_bus;
-pub use accessibility_bus::*;
->>>>>>> 7fc8c1d0
+pub use accessibility_connection::*;
 
 mod interfaces;
 pub use interfaces::*;
