--- conflicted
+++ resolved
@@ -1,10 +1,3 @@
-//! ## Signified signal types
-//!
-//! The generic `AtspiEvent` has a specific meaning depending on its origin.
-//! This module offers the signified types and their conversions from a generic `AtpiEvent`.
-//!
-//! The `TrySignify` macro implements a `TryFrom<Event>` on a per-name and member basis
-//!
 
 use crate::AtspiError;
 
@@ -15,7 +8,7 @@
 pub mod object {
 	use crate::{
 		error::AtspiError,
-		events::{AtspiEvent, EventInterfaces, GenericEvent, HasMatchRule, HasMatchRules},
+		events::{AtspiEvent, EventInterfaces, GenericEvent},
 		signify::Signified,
 		Event,
 	};
@@ -50,36 +43,7 @@
 	/// }
 	/// ```
 	// IgnoreBlock stop
-	/// Any of the `Object` events.
-	///
-	/// Event table for the contained types:
-	///
-	/// |Interface|Member|Kind|Detail 1|Detail 2|Any Data|Properties|
-	/// |:--|---|---|---|---|---|---|
-	/// |Object|PropertyChange|property|    |    |value|properties|
-	/// |Object|BoundsChanged|    |    |    |    |properties|
-	/// |Object|LinkSelected|    |    |    |    |properties|
-	/// |Object|StateChanged|state|enabled|    |    |properties|
-	/// |`Object|ChildrenChanged|operation|index_in_parent`|    |child|properties|
-	/// |Object|VisibleDataChanged|    |    |    |    |properties|
-	/// |Object|SelectionChanged|    |    |    |    |properties|
-	/// |Object|ModelChanged|    |    |    |    |properties|
-	/// |Object|ActiveDescendantChanged|    |    |    |child|properties|
-	/// |Object|Announcement|text|    |    |    |properties|
-	/// |Object|AttributesChanged|    |    |    |    |properties|
-	/// |Object|RowInserted|    |    |    |    |properties|
-	/// |Object|RowReordered|    |    |    |    |properties|
-	/// |Object|RowDeleted|    |    |    |    |properties|
-	/// |Object|ColumnInserted|    |    |    |    |properties|
-	/// |Object|ColumnReordered|    |    |    |    |properties|
-	/// |Object|ColumnDeleted|    |    |    |    |properties|
-	/// |Object|TextBoundsChanged|    |    |    |    |properties|
-	/// |Object|TextSelectionChanged|    |    |    |    |properties|
-	/// |`Object|TextChanged|detail|start_pos|end_pos|text|properties`|
-	/// |Object|TextAttributesChanged|    |    |    |    |properties|
-	/// |Object|TextCaretMoved|    |position|    |    |properties|
 	#[derive(Clone, Debug)]
-	#[non_exhaustive]
 	pub enum ObjectEvents {
 		PropertyChange(PropertyChangeEvent),
 		BoundsChanged(BoundsChangedEvent),
@@ -105,37 +69,6 @@
 		TextCaretMoved(TextCaretMovedEvent),
 	}
 
-<<<<<<< HEAD
-	impl HasMatchRules for ObjectEvents {
-		fn match_rules() -> Result<Vec<zbus::MatchRule<'static>>, AtspiError> {
-			Ok(vec![
-				<PropertyChangeEvent as HasMatchRule>::match_rule()?,
-				<BoundsChangedEvent as HasMatchRule>::match_rule()?,
-				<LinkSelectedEvent as HasMatchRule>::match_rule()?,
-				<StateChangedEvent as HasMatchRule>::match_rule()?,
-				<ChildrenChangedEvent as HasMatchRule>::match_rule()?,
-				<VisibleDataChangedEvent as HasMatchRule>::match_rule()?,
-				<SelectionChangedEvent as HasMatchRule>::match_rule()?,
-				<ModelChangedEvent as HasMatchRule>::match_rule()?,
-				<ActiveDescendantChangedEvent as HasMatchRule>::match_rule()?,
-				<AnnouncementEvent as HasMatchRule>::match_rule()?,
-				<AttributesChangedEvent as HasMatchRule>::match_rule()?,
-				<RowInsertedEvent as HasMatchRule>::match_rule()?,
-				<RowReorderedEvent as HasMatchRule>::match_rule()?,
-				<RowDeletedEvent as HasMatchRule>::match_rule()?,
-				<ColumnInsertedEvent as HasMatchRule>::match_rule()?,
-				<ColumnReorderedEvent as HasMatchRule>::match_rule()?,
-				<ColumnDeletedEvent as HasMatchRule>::match_rule()?,
-				<TextBoundsChangedEvent as HasMatchRule>::match_rule()?,
-				<TextSelectionChangedEvent as HasMatchRule>::match_rule()?,
-				<TextChangedEvent as HasMatchRule>::match_rule()?,
-				<TextAttributesChangedEvent as HasMatchRule>::match_rule()?,
-				<TextCaretMovedEvent as HasMatchRule>::match_rule()?,
-			])
-		}
-	}
-
-=======
 	// IgnoreBlock start
 	/// # Example
 	///
@@ -164,7 +97,6 @@
 	/// }
 	/// ```
 	// IgnoreBlock stop
->>>>>>> 1e5840e3
 	#[derive(Debug, PartialEq, Eq, Clone, TrySignify)]
 	pub struct PropertyChangeEvent(pub(crate) AtspiEvent);
 
@@ -1184,249 +1116,6 @@
 			}
 		}
 	}
-
-	impl HasMatchRule for PropertyChangeEvent {
-		const INTERFACE: &'static str = "org.a11y.atspi.Event.Object";
-		const MEMBER: &'static str = "PropertyChange";
-		fn match_rule() -> Result<zbus::MatchRule<'static>, AtspiError> {
-			Ok(zbus::MatchRule::builder()
-				.msg_type(zbus::MessageType::Signal)
-				.interface(<Self as HasMatchRule>::INTERFACE)?
-				.member(<Self as HasMatchRule>::MEMBER)?
-				.build())
-		}
-	}
-	impl HasMatchRule for BoundsChangedEvent {
-		const INTERFACE: &'static str = "org.a11y.atspi.Event.Object";
-		const MEMBER: &'static str = "BoundsChanged";
-		fn match_rule() -> Result<zbus::MatchRule<'static>, AtspiError> {
-			Ok(zbus::MatchRule::builder()
-				.msg_type(zbus::MessageType::Signal)
-				.interface(<Self as HasMatchRule>::INTERFACE)?
-				.member(<Self as HasMatchRule>::MEMBER)?
-				.build())
-		}
-	}
-	impl HasMatchRule for LinkSelectedEvent {
-		const INTERFACE: &'static str = "org.a11y.atspi.Event.Object";
-		const MEMBER: &'static str = "LinkSelected";
-		fn match_rule() -> Result<zbus::MatchRule<'static>, AtspiError> {
-			Ok(zbus::MatchRule::builder()
-				.msg_type(zbus::MessageType::Signal)
-				.interface(<Self as HasMatchRule>::INTERFACE)?
-				.member(<Self as HasMatchRule>::MEMBER)?
-				.build())
-		}
-	}
-	impl HasMatchRule for StateChangedEvent {
-		const INTERFACE: &'static str = "org.a11y.atspi.Event.Object";
-		const MEMBER: &'static str = "StateChanged";
-		fn match_rule() -> Result<zbus::MatchRule<'static>, AtspiError> {
-			Ok(zbus::MatchRule::builder()
-				.msg_type(zbus::MessageType::Signal)
-				.interface(<Self as HasMatchRule>::INTERFACE)?
-				.member(<Self as HasMatchRule>::MEMBER)?
-				.build())
-		}
-	}
-	impl HasMatchRule for ChildrenChangedEvent {
-		const INTERFACE: &'static str = "org.a11y.atspi.Event.Object";
-		const MEMBER: &'static str = "ChildrenChanged";
-		fn match_rule() -> Result<zbus::MatchRule<'static>, AtspiError> {
-			Ok(zbus::MatchRule::builder()
-				.msg_type(zbus::MessageType::Signal)
-				.interface(<Self as HasMatchRule>::INTERFACE)?
-				.member(<Self as HasMatchRule>::MEMBER)?
-				.build())
-		}
-	}
-	impl HasMatchRule for VisibleDataChangedEvent {
-		const INTERFACE: &'static str = "org.a11y.atspi.Event.Object";
-		const MEMBER: &'static str = "VisibleDataChanged";
-		fn match_rule() -> Result<zbus::MatchRule<'static>, AtspiError> {
-			Ok(zbus::MatchRule::builder()
-				.msg_type(zbus::MessageType::Signal)
-				.interface(<Self as HasMatchRule>::INTERFACE)?
-				.member(<Self as HasMatchRule>::MEMBER)?
-				.build())
-		}
-	}
-	impl HasMatchRule for SelectionChangedEvent {
-		const INTERFACE: &'static str = "org.a11y.atspi.Event.Object";
-		const MEMBER: &'static str = "SelectionChanged";
-		fn match_rule() -> Result<zbus::MatchRule<'static>, AtspiError> {
-			Ok(zbus::MatchRule::builder()
-				.msg_type(zbus::MessageType::Signal)
-				.interface(<Self as HasMatchRule>::INTERFACE)?
-				.member(<Self as HasMatchRule>::MEMBER)?
-				.build())
-		}
-	}
-	impl HasMatchRule for ModelChangedEvent {
-		const INTERFACE: &'static str = "org.a11y.atspi.Event.Object";
-		const MEMBER: &'static str = "ModelChanged";
-		fn match_rule() -> Result<zbus::MatchRule<'static>, AtspiError> {
-			Ok(zbus::MatchRule::builder()
-				.msg_type(zbus::MessageType::Signal)
-				.interface(<Self as HasMatchRule>::INTERFACE)?
-				.member(<Self as HasMatchRule>::MEMBER)?
-				.build())
-		}
-	}
-	impl HasMatchRule for ActiveDescendantChangedEvent {
-		const INTERFACE: &'static str = "org.a11y.atspi.Event.Object";
-		const MEMBER: &'static str = "ActiveDescendantChanged";
-		fn match_rule() -> Result<zbus::MatchRule<'static>, AtspiError> {
-			Ok(zbus::MatchRule::builder()
-				.msg_type(zbus::MessageType::Signal)
-				.interface(<Self as HasMatchRule>::INTERFACE)?
-				.member(<Self as HasMatchRule>::MEMBER)?
-				.build())
-		}
-	}
-	impl HasMatchRule for AnnouncementEvent {
-		const INTERFACE: &'static str = "org.a11y.atspi.Event.Object";
-		const MEMBER: &'static str = "Announcement";
-		fn match_rule() -> Result<zbus::MatchRule<'static>, AtspiError> {
-			Ok(zbus::MatchRule::builder()
-				.msg_type(zbus::MessageType::Signal)
-				.interface(<Self as HasMatchRule>::INTERFACE)?
-				.member(<Self as HasMatchRule>::MEMBER)?
-				.build())
-		}
-	}
-	impl HasMatchRule for AttributesChangedEvent {
-		const INTERFACE: &'static str = "org.a11y.atspi.Event.Object";
-		const MEMBER: &'static str = "AttributesChanged";
-		fn match_rule() -> Result<zbus::MatchRule<'static>, AtspiError> {
-			Ok(zbus::MatchRule::builder()
-				.msg_type(zbus::MessageType::Signal)
-				.interface(<Self as HasMatchRule>::INTERFACE)?
-				.member(<Self as HasMatchRule>::MEMBER)?
-				.build())
-		}
-	}
-	impl HasMatchRule for RowInsertedEvent {
-		const INTERFACE: &'static str = "org.a11y.atspi.Event.Object";
-		const MEMBER: &'static str = "RowInserted";
-		fn match_rule() -> Result<zbus::MatchRule<'static>, AtspiError> {
-			Ok(zbus::MatchRule::builder()
-				.msg_type(zbus::MessageType::Signal)
-				.interface(<Self as HasMatchRule>::INTERFACE)?
-				.member(<Self as HasMatchRule>::MEMBER)?
-				.build())
-		}
-	}
-	impl HasMatchRule for RowReorderedEvent {
-		const INTERFACE: &'static str = "org.a11y.atspi.Event.Object";
-		const MEMBER: &'static str = "RowReordered";
-		fn match_rule() -> Result<zbus::MatchRule<'static>, AtspiError> {
-			Ok(zbus::MatchRule::builder()
-				.msg_type(zbus::MessageType::Signal)
-				.interface(<Self as HasMatchRule>::INTERFACE)?
-				.member(<Self as HasMatchRule>::MEMBER)?
-				.build())
-		}
-	}
-	impl HasMatchRule for RowDeletedEvent {
-		const INTERFACE: &'static str = "org.a11y.atspi.Event.Object";
-		const MEMBER: &'static str = "RowDeleted";
-		fn match_rule() -> Result<zbus::MatchRule<'static>, AtspiError> {
-			Ok(zbus::MatchRule::builder()
-				.msg_type(zbus::MessageType::Signal)
-				.interface(<Self as HasMatchRule>::INTERFACE)?
-				.member(<Self as HasMatchRule>::MEMBER)?
-				.build())
-		}
-	}
-	impl HasMatchRule for ColumnInsertedEvent {
-		const INTERFACE: &'static str = "org.a11y.atspi.Event.Object";
-		const MEMBER: &'static str = "ColumnInserted";
-		fn match_rule() -> Result<zbus::MatchRule<'static>, AtspiError> {
-			Ok(zbus::MatchRule::builder()
-				.msg_type(zbus::MessageType::Signal)
-				.interface(<Self as HasMatchRule>::INTERFACE)?
-				.member(<Self as HasMatchRule>::MEMBER)?
-				.build())
-		}
-	}
-	impl HasMatchRule for ColumnReorderedEvent {
-		const INTERFACE: &'static str = "org.a11y.atspi.Event.Object";
-		const MEMBER: &'static str = "ColumnReordered";
-		fn match_rule() -> Result<zbus::MatchRule<'static>, AtspiError> {
-			Ok(zbus::MatchRule::builder()
-				.msg_type(zbus::MessageType::Signal)
-				.interface(<Self as HasMatchRule>::INTERFACE)?
-				.member(<Self as HasMatchRule>::MEMBER)?
-				.build())
-		}
-	}
-	impl HasMatchRule for ColumnDeletedEvent {
-		const INTERFACE: &'static str = "org.a11y.atspi.Event.Object";
-		const MEMBER: &'static str = "ColumnDeleted";
-		fn match_rule() -> Result<zbus::MatchRule<'static>, AtspiError> {
-			Ok(zbus::MatchRule::builder()
-				.msg_type(zbus::MessageType::Signal)
-				.interface(<Self as HasMatchRule>::INTERFACE)?
-				.member(<Self as HasMatchRule>::MEMBER)?
-				.build())
-		}
-	}
-	impl HasMatchRule for TextBoundsChangedEvent {
-		const INTERFACE: &'static str = "org.a11y.atspi.Event.Object";
-		const MEMBER: &'static str = "TextBoundsChanged";
-		fn match_rule() -> Result<zbus::MatchRule<'static>, AtspiError> {
-			Ok(zbus::MatchRule::builder()
-				.msg_type(zbus::MessageType::Signal)
-				.interface(<Self as HasMatchRule>::INTERFACE)?
-				.member(<Self as HasMatchRule>::MEMBER)?
-				.build())
-		}
-	}
-	impl HasMatchRule for TextSelectionChangedEvent {
-		const INTERFACE: &'static str = "org.a11y.atspi.Event.Object";
-		const MEMBER: &'static str = "TextSelectionChanged";
-		fn match_rule() -> Result<zbus::MatchRule<'static>, AtspiError> {
-			Ok(zbus::MatchRule::builder()
-				.msg_type(zbus::MessageType::Signal)
-				.interface(<Self as HasMatchRule>::INTERFACE)?
-				.member(<Self as HasMatchRule>::MEMBER)?
-				.build())
-		}
-	}
-	impl HasMatchRule for TextChangedEvent {
-		const INTERFACE: &'static str = "org.a11y.atspi.Event.Object";
-		const MEMBER: &'static str = "TextChanged";
-		fn match_rule() -> Result<zbus::MatchRule<'static>, AtspiError> {
-			Ok(zbus::MatchRule::builder()
-				.msg_type(zbus::MessageType::Signal)
-				.interface(<Self as HasMatchRule>::INTERFACE)?
-				.member(<Self as HasMatchRule>::MEMBER)?
-				.build())
-		}
-	}
-	impl HasMatchRule for TextAttributesChangedEvent {
-		const INTERFACE: &'static str = "org.a11y.atspi.Event.Object";
-		const MEMBER: &'static str = "TextAttributesChanged";
-		fn match_rule() -> Result<zbus::MatchRule<'static>, AtspiError> {
-			Ok(zbus::MatchRule::builder()
-				.msg_type(zbus::MessageType::Signal)
-				.interface(<Self as HasMatchRule>::INTERFACE)?
-				.member(<Self as HasMatchRule>::MEMBER)?
-				.build())
-		}
-	}
-	impl HasMatchRule for TextCaretMovedEvent {
-		const INTERFACE: &'static str = "org.a11y.atspi.Event.Object";
-		const MEMBER: &'static str = "TextCaretMoved";
-		fn match_rule() -> Result<zbus::MatchRule<'static>, AtspiError> {
-			Ok(zbus::MatchRule::builder()
-				.msg_type(zbus::MessageType::Signal)
-				.interface(<Self as HasMatchRule>::INTERFACE)?
-				.member(<Self as HasMatchRule>::MEMBER)?
-				.build())
-		}
-	}
 }
 
 #[allow(clippy::module_name_repetitions)]
@@ -1436,7 +1125,7 @@
 pub mod window {
 	use crate::{
 		error::AtspiError,
-		events::{AtspiEvent, EventInterfaces, GenericEvent, HasMatchRule, HasMatchRules},
+		events::{AtspiEvent, EventInterfaces, GenericEvent},
 		signify::Signified,
 		Event,
 	};
@@ -1471,33 +1160,7 @@
 	/// }
 	/// ```
 	// IgnoreBlock stop
-	/// Any of the `Window` events.
-	///
-	/// Event table for the contained types:
-	///
-	/// |Interface|Member|Kind|Detail 1|Detail 2|Any Data|Properties|
-	/// |:--|---|---|---|---|---|---|
-	/// |Window|PropertyChange|property|    |    |    |properties|
-	/// |Window|Minimize|    |    |    |    |properties|
-	/// |Window|Maximize|    |    |    |    |properties|
-	/// |Window|Restore|    |    |    |    |properties|
-	/// |Window|Close|    |    |    |    |properties|
-	/// |Window|Create|    |    |    |    |properties|
-	/// |Window|Reparent|    |    |    |    |properties|
-	/// |Window|DesktopCreate|    |    |    |    |properties|
-	/// |Window|DesktopDestroy|    |    |    |    |properties|
-	/// |Window|Destroy|    |    |    |    |properties|
-	/// |Window|Activate|    |    |    |    |properties|
-	/// |Window|Deactivate|    |    |    |    |properties|
-	/// |Window|Raise|    |    |    |    |properties|
-	/// |Window|Lower|    |    |    |    |properties|
-	/// |Window|Move|    |    |    |    |properties|
-	/// |Window|Resize|    |    |    |    |properties|
-	/// |Window|Shade|    |    |    |    |properties|
-	/// |Window|uUshade|    |    |    |    |properties|
-	/// |Window|Restyle|    |    |    |    |properties|
 	#[derive(Clone, Debug)]
-	#[non_exhaustive]
 	pub enum WindowEvents {
 		PropertyChange(PropertyChangeEvent),
 		Minimize(MinimizeEvent),
@@ -1520,34 +1183,6 @@
 		Restyle(RestyleEvent),
 	}
 
-<<<<<<< HEAD
-	impl HasMatchRules for WindowEvents {
-		fn match_rules() -> Result<Vec<zbus::MatchRule<'static>>, AtspiError> {
-			Ok(vec![
-				<PropertyChangeEvent as HasMatchRule>::match_rule()?,
-				<MinimizeEvent as HasMatchRule>::match_rule()?,
-				<MaximizeEvent as HasMatchRule>::match_rule()?,
-				<RestoreEvent as HasMatchRule>::match_rule()?,
-				<CloseEvent as HasMatchRule>::match_rule()?,
-				<CreateEvent as HasMatchRule>::match_rule()?,
-				<ReparentEvent as HasMatchRule>::match_rule()?,
-				<DesktopCreateEvent as HasMatchRule>::match_rule()?,
-				<DesktopDestroyEvent as HasMatchRule>::match_rule()?,
-				<DestroyEvent as HasMatchRule>::match_rule()?,
-				<ActivateEvent as HasMatchRule>::match_rule()?,
-				<DeactivateEvent as HasMatchRule>::match_rule()?,
-				<RaiseEvent as HasMatchRule>::match_rule()?,
-				<LowerEvent as HasMatchRule>::match_rule()?,
-				<MoveEvent as HasMatchRule>::match_rule()?,
-				<ResizeEvent as HasMatchRule>::match_rule()?,
-				<ShadeEvent as HasMatchRule>::match_rule()?,
-				<UUshadeEvent as HasMatchRule>::match_rule()?,
-				<RestyleEvent as HasMatchRule>::match_rule()?,
-			])
-		}
-	}
-
-=======
 	// IgnoreBlock start
 	/// # Example
 	///
@@ -1576,7 +1211,6 @@
 	/// }
 	/// ```
 	// IgnoreBlock stop
->>>>>>> 1e5840e3
 	#[derive(Debug, PartialEq, Eq, Clone, TrySignify)]
 	pub struct PropertyChangeEvent(pub(crate) AtspiEvent);
 
@@ -2395,216 +2029,6 @@
 			}
 		}
 	}
-
-	impl HasMatchRule for PropertyChangeEvent {
-		const INTERFACE: &'static str = "org.a11y.atspi.Event.Window";
-		const MEMBER: &'static str = "PropertyChange";
-		fn match_rule() -> Result<zbus::MatchRule<'static>, AtspiError> {
-			Ok(zbus::MatchRule::builder()
-				.msg_type(zbus::MessageType::Signal)
-				.interface(<Self as HasMatchRule>::INTERFACE)?
-				.member(<Self as HasMatchRule>::MEMBER)?
-				.build())
-		}
-	}
-	impl HasMatchRule for MinimizeEvent {
-		const INTERFACE: &'static str = "org.a11y.atspi.Event.Window";
-		const MEMBER: &'static str = "Minimize";
-		fn match_rule() -> Result<zbus::MatchRule<'static>, AtspiError> {
-			Ok(zbus::MatchRule::builder()
-				.msg_type(zbus::MessageType::Signal)
-				.interface(<Self as HasMatchRule>::INTERFACE)?
-				.member(<Self as HasMatchRule>::MEMBER)?
-				.build())
-		}
-	}
-	impl HasMatchRule for MaximizeEvent {
-		const INTERFACE: &'static str = "org.a11y.atspi.Event.Window";
-		const MEMBER: &'static str = "Maximize";
-		fn match_rule() -> Result<zbus::MatchRule<'static>, AtspiError> {
-			Ok(zbus::MatchRule::builder()
-				.msg_type(zbus::MessageType::Signal)
-				.interface(<Self as HasMatchRule>::INTERFACE)?
-				.member(<Self as HasMatchRule>::MEMBER)?
-				.build())
-		}
-	}
-	impl HasMatchRule for RestoreEvent {
-		const INTERFACE: &'static str = "org.a11y.atspi.Event.Window";
-		const MEMBER: &'static str = "Restore";
-		fn match_rule() -> Result<zbus::MatchRule<'static>, AtspiError> {
-			Ok(zbus::MatchRule::builder()
-				.msg_type(zbus::MessageType::Signal)
-				.interface(<Self as HasMatchRule>::INTERFACE)?
-				.member(<Self as HasMatchRule>::MEMBER)?
-				.build())
-		}
-	}
-	impl HasMatchRule for CloseEvent {
-		const INTERFACE: &'static str = "org.a11y.atspi.Event.Window";
-		const MEMBER: &'static str = "Close";
-		fn match_rule() -> Result<zbus::MatchRule<'static>, AtspiError> {
-			Ok(zbus::MatchRule::builder()
-				.msg_type(zbus::MessageType::Signal)
-				.interface(<Self as HasMatchRule>::INTERFACE)?
-				.member(<Self as HasMatchRule>::MEMBER)?
-				.build())
-		}
-	}
-	impl HasMatchRule for CreateEvent {
-		const INTERFACE: &'static str = "org.a11y.atspi.Event.Window";
-		const MEMBER: &'static str = "Create";
-		fn match_rule() -> Result<zbus::MatchRule<'static>, AtspiError> {
-			Ok(zbus::MatchRule::builder()
-				.msg_type(zbus::MessageType::Signal)
-				.interface(<Self as HasMatchRule>::INTERFACE)?
-				.member(<Self as HasMatchRule>::MEMBER)?
-				.build())
-		}
-	}
-	impl HasMatchRule for ReparentEvent {
-		const INTERFACE: &'static str = "org.a11y.atspi.Event.Window";
-		const MEMBER: &'static str = "Reparent";
-		fn match_rule() -> Result<zbus::MatchRule<'static>, AtspiError> {
-			Ok(zbus::MatchRule::builder()
-				.msg_type(zbus::MessageType::Signal)
-				.interface(<Self as HasMatchRule>::INTERFACE)?
-				.member(<Self as HasMatchRule>::MEMBER)?
-				.build())
-		}
-	}
-	impl HasMatchRule for DesktopCreateEvent {
-		const INTERFACE: &'static str = "org.a11y.atspi.Event.Window";
-		const MEMBER: &'static str = "DesktopCreate";
-		fn match_rule() -> Result<zbus::MatchRule<'static>, AtspiError> {
-			Ok(zbus::MatchRule::builder()
-				.msg_type(zbus::MessageType::Signal)
-				.interface(<Self as HasMatchRule>::INTERFACE)?
-				.member(<Self as HasMatchRule>::MEMBER)?
-				.build())
-		}
-	}
-	impl HasMatchRule for DesktopDestroyEvent {
-		const INTERFACE: &'static str = "org.a11y.atspi.Event.Window";
-		const MEMBER: &'static str = "DesktopDestroy";
-		fn match_rule() -> Result<zbus::MatchRule<'static>, AtspiError> {
-			Ok(zbus::MatchRule::builder()
-				.msg_type(zbus::MessageType::Signal)
-				.interface(<Self as HasMatchRule>::INTERFACE)?
-				.member(<Self as HasMatchRule>::MEMBER)?
-				.build())
-		}
-	}
-	impl HasMatchRule for DestroyEvent {
-		const INTERFACE: &'static str = "org.a11y.atspi.Event.Window";
-		const MEMBER: &'static str = "Destroy";
-		fn match_rule() -> Result<zbus::MatchRule<'static>, AtspiError> {
-			Ok(zbus::MatchRule::builder()
-				.msg_type(zbus::MessageType::Signal)
-				.interface(<Self as HasMatchRule>::INTERFACE)?
-				.member(<Self as HasMatchRule>::MEMBER)?
-				.build())
-		}
-	}
-	impl HasMatchRule for ActivateEvent {
-		const INTERFACE: &'static str = "org.a11y.atspi.Event.Window";
-		const MEMBER: &'static str = "Activate";
-		fn match_rule() -> Result<zbus::MatchRule<'static>, AtspiError> {
-			Ok(zbus::MatchRule::builder()
-				.msg_type(zbus::MessageType::Signal)
-				.interface(<Self as HasMatchRule>::INTERFACE)?
-				.member(<Self as HasMatchRule>::MEMBER)?
-				.build())
-		}
-	}
-	impl HasMatchRule for DeactivateEvent {
-		const INTERFACE: &'static str = "org.a11y.atspi.Event.Window";
-		const MEMBER: &'static str = "Deactivate";
-		fn match_rule() -> Result<zbus::MatchRule<'static>, AtspiError> {
-			Ok(zbus::MatchRule::builder()
-				.msg_type(zbus::MessageType::Signal)
-				.interface(<Self as HasMatchRule>::INTERFACE)?
-				.member(<Self as HasMatchRule>::MEMBER)?
-				.build())
-		}
-	}
-	impl HasMatchRule for RaiseEvent {
-		const INTERFACE: &'static str = "org.a11y.atspi.Event.Window";
-		const MEMBER: &'static str = "Raise";
-		fn match_rule() -> Result<zbus::MatchRule<'static>, AtspiError> {
-			Ok(zbus::MatchRule::builder()
-				.msg_type(zbus::MessageType::Signal)
-				.interface(<Self as HasMatchRule>::INTERFACE)?
-				.member(<Self as HasMatchRule>::MEMBER)?
-				.build())
-		}
-	}
-	impl HasMatchRule for LowerEvent {
-		const INTERFACE: &'static str = "org.a11y.atspi.Event.Window";
-		const MEMBER: &'static str = "Lower";
-		fn match_rule() -> Result<zbus::MatchRule<'static>, AtspiError> {
-			Ok(zbus::MatchRule::builder()
-				.msg_type(zbus::MessageType::Signal)
-				.interface(<Self as HasMatchRule>::INTERFACE)?
-				.member(<Self as HasMatchRule>::MEMBER)?
-				.build())
-		}
-	}
-	impl HasMatchRule for MoveEvent {
-		const INTERFACE: &'static str = "org.a11y.atspi.Event.Window";
-		const MEMBER: &'static str = "Move";
-		fn match_rule() -> Result<zbus::MatchRule<'static>, AtspiError> {
-			Ok(zbus::MatchRule::builder()
-				.msg_type(zbus::MessageType::Signal)
-				.interface(<Self as HasMatchRule>::INTERFACE)?
-				.member(<Self as HasMatchRule>::MEMBER)?
-				.build())
-		}
-	}
-	impl HasMatchRule for ResizeEvent {
-		const INTERFACE: &'static str = "org.a11y.atspi.Event.Window";
-		const MEMBER: &'static str = "Resize";
-		fn match_rule() -> Result<zbus::MatchRule<'static>, AtspiError> {
-			Ok(zbus::MatchRule::builder()
-				.msg_type(zbus::MessageType::Signal)
-				.interface(<Self as HasMatchRule>::INTERFACE)?
-				.member(<Self as HasMatchRule>::MEMBER)?
-				.build())
-		}
-	}
-	impl HasMatchRule for ShadeEvent {
-		const INTERFACE: &'static str = "org.a11y.atspi.Event.Window";
-		const MEMBER: &'static str = "Shade";
-		fn match_rule() -> Result<zbus::MatchRule<'static>, AtspiError> {
-			Ok(zbus::MatchRule::builder()
-				.msg_type(zbus::MessageType::Signal)
-				.interface(<Self as HasMatchRule>::INTERFACE)?
-				.member(<Self as HasMatchRule>::MEMBER)?
-				.build())
-		}
-	}
-	impl HasMatchRule for UUshadeEvent {
-		const INTERFACE: &'static str = "org.a11y.atspi.Event.Window";
-		const MEMBER: &'static str = "uUshade";
-		fn match_rule() -> Result<zbus::MatchRule<'static>, AtspiError> {
-			Ok(zbus::MatchRule::builder()
-				.msg_type(zbus::MessageType::Signal)
-				.interface(<Self as HasMatchRule>::INTERFACE)?
-				.member(<Self as HasMatchRule>::MEMBER)?
-				.build())
-		}
-	}
-	impl HasMatchRule for RestyleEvent {
-		const INTERFACE: &'static str = "org.a11y.atspi.Event.Window";
-		const MEMBER: &'static str = "Restyle";
-		fn match_rule() -> Result<zbus::MatchRule<'static>, AtspiError> {
-			Ok(zbus::MatchRule::builder()
-				.msg_type(zbus::MessageType::Signal)
-				.interface(<Self as HasMatchRule>::INTERFACE)?
-				.member(<Self as HasMatchRule>::MEMBER)?
-				.build())
-		}
-	}
 }
 
 #[allow(clippy::module_name_repetitions)]
@@ -2614,7 +2038,7 @@
 pub mod mouse {
 	use crate::{
 		error::AtspiError,
-		events::{AtspiEvent, EventInterfaces, GenericEvent, HasMatchRule, HasMatchRules},
+		events::{AtspiEvent, EventInterfaces, GenericEvent},
 		signify::Signified,
 		Event,
 	};
@@ -2649,38 +2073,13 @@
 	/// }
 	/// ```
 	// IgnoreBlock stop
-	/// Any of the `Mouse` events.
-	///
-	/// Those interested in `Event.Mouse` events, this enum
-	/// may help select and specify for those on a stream:
-	///
-	/// Event table for the contained types:
-	///
-	/// |Interface|Member|Kind|Detail 1|Detail 2|Any Data|Properties|
-	/// |:--|---|---|---|---|---|---|
-	/// |Mouse|Abs|    |x|y|    |properties|
-	/// |Mouse|Rel|    |x|y|    |properties|
-	/// |`Mouse|Button|detail|mouse_x|mouse_y`|    |properties|
 	#[derive(Clone, Debug)]
-	#[non_exhaustive]
 	pub enum MouseEvents {
 		Abs(AbsEvent),
 		Rel(RelEvent),
 		Button(ButtonEvent),
 	}
 
-<<<<<<< HEAD
-	impl HasMatchRules for MouseEvents {
-		fn match_rules() -> Result<Vec<zbus::MatchRule<'static>>, AtspiError> {
-			Ok(vec![
-				<AbsEvent as HasMatchRule>::match_rule()?,
-				<RelEvent as HasMatchRule>::match_rule()?,
-				<ButtonEvent as HasMatchRule>::match_rule()?,
-			])
-		}
-	}
-
-=======
 	// IgnoreBlock start
 	/// # Example
 	///
@@ -2709,7 +2108,6 @@
 	/// }
 	/// ```
 	// IgnoreBlock stop
->>>>>>> 1e5840e3
 	#[derive(Debug, PartialEq, Eq, Clone, TrySignify)]
 	pub struct AbsEvent(pub(crate) AtspiEvent);
 
@@ -2776,19 +2174,11 @@
 	pub struct ButtonEvent(pub(crate) AtspiEvent);
 
 	impl AbsEvent {
-		/// X-coordinate of mouse button event
-		///  Coordinates are absolute, with the origin in the top-left of the 'root window'
-		/// X-coordinate of mouse button event
-		///  Coordinates are absolute, with the origin in the top-left of the 'root window'
 		#[must_use]
 		pub fn x(&self) -> i32 {
 			self.0.detail1()
 		}
 
-		/// Y-coordinate of mouse button event
-		/// Coordinates are absolute, with the origin in the top-left of the 'root window'
-		/// Y-coordinate of mouse button event
-		/// Coordinates are absolute, with the origin in the top-left of the 'root window'
 		#[must_use]
 		pub fn y(&self) -> i32 {
 			self.0.detail2()
@@ -2868,40 +2258,6 @@
 			}
 		}
 	}
-
-	impl HasMatchRule for AbsEvent {
-		const INTERFACE: &'static str = "org.a11y.atspi.Event.Mouse";
-		const MEMBER: &'static str = "Abs";
-		fn match_rule() -> Result<zbus::MatchRule<'static>, AtspiError> {
-			Ok(zbus::MatchRule::builder()
-				.msg_type(zbus::MessageType::Signal)
-				.interface(<Self as HasMatchRule>::INTERFACE)?
-				.member(<Self as HasMatchRule>::MEMBER)?
-				.build())
-		}
-	}
-	impl HasMatchRule for RelEvent {
-		const INTERFACE: &'static str = "org.a11y.atspi.Event.Mouse";
-		const MEMBER: &'static str = "Rel";
-		fn match_rule() -> Result<zbus::MatchRule<'static>, AtspiError> {
-			Ok(zbus::MatchRule::builder()
-				.msg_type(zbus::MessageType::Signal)
-				.interface(<Self as HasMatchRule>::INTERFACE)?
-				.member(<Self as HasMatchRule>::MEMBER)?
-				.build())
-		}
-	}
-	impl HasMatchRule for ButtonEvent {
-		const INTERFACE: &'static str = "org.a11y.atspi.Event.Mouse";
-		const MEMBER: &'static str = "Button";
-		fn match_rule() -> Result<zbus::MatchRule<'static>, AtspiError> {
-			Ok(zbus::MatchRule::builder()
-				.msg_type(zbus::MessageType::Signal)
-				.interface(<Self as HasMatchRule>::INTERFACE)?
-				.member(<Self as HasMatchRule>::MEMBER)?
-				.build())
-		}
-	}
 }
 
 #[allow(clippy::module_name_repetitions)]
@@ -2911,7 +2267,7 @@
 pub mod keyboard {
 	use crate::{
 		error::AtspiError,
-		events::{AtspiEvent, EventInterfaces, GenericEvent, HasMatchRule, HasMatchRules},
+		events::{AtspiEvent, EventInterfaces, GenericEvent},
 		signify::Signified,
 		Event,
 	};
@@ -2946,34 +2302,11 @@
 	/// }
 	/// ```
 	// IgnoreBlock stop
-	/// The `Keyboard` events.
-	///
-	/// Contains the variant of the `Keyboard` event.
-	/// While this enum has only one item, it is defined nevertheless
-	/// to keep conversion requirements congruent over all types.
-	///
-	/// If you are interested in `Event.Keyboard` events, this enum
-	/// may, for instance, help you select for those on a stream:
-	///
-	/// Event table for the contained types:
-	///
-	/// Interface|Member|Kind|Detail 1|Detail 2|Any Data|Properties
-	/// |:--|---|---|---|---|---|---|
-	/// |Keyboard|Modifiers|    |`previous_modifiers` | `current_modifiers`|    | properties|
 	#[derive(Clone, Debug)]
-	#[non_exhaustive]
 	pub enum KeyboardEvents {
 		Modifiers(ModifiersEvent),
 	}
 
-<<<<<<< HEAD
-	impl HasMatchRules for KeyboardEvents {
-		fn match_rules() -> Result<Vec<zbus::MatchRule<'static>>, AtspiError> {
-			Ok(vec![<ModifiersEvent as HasMatchRule>::match_rule()?])
-		}
-	}
-
-=======
 	// IgnoreBlock start
 	/// # Example
 	///
@@ -3002,7 +2335,6 @@
 	/// }
 	/// ```
 	// IgnoreBlock stop
->>>>>>> 1e5840e3
 	#[derive(Debug, PartialEq, Eq, Clone, TrySignify)]
 	pub struct ModifiersEvent(pub(crate) AtspiEvent);
 
@@ -3039,18 +2371,6 @@
 				"Modifiers" => Ok(KeyboardEvents::Modifiers(ModifiersEvent(ev))),
 				_ => Err(AtspiError::MemberMatch("No matching member for Keyboard".into())),
 			}
-		}
-	}
-
-	impl HasMatchRule for ModifiersEvent {
-		const INTERFACE: &'static str = "org.a11y.atspi.Event.Keyboard";
-		const MEMBER: &'static str = "Modifiers";
-		fn match_rule() -> Result<zbus::MatchRule<'static>, AtspiError> {
-			Ok(zbus::MatchRule::builder()
-				.msg_type(zbus::MessageType::Signal)
-				.interface(<Self as HasMatchRule>::INTERFACE)?
-				.member(<Self as HasMatchRule>::MEMBER)?
-				.build())
 		}
 	}
 }
@@ -3062,7 +2382,7 @@
 pub mod terminal {
 	use crate::{
 		error::AtspiError,
-		events::{AtspiEvent, EventInterfaces, GenericEvent, HasMatchRule, HasMatchRules},
+		events::{AtspiEvent, EventInterfaces, GenericEvent},
 		signify::Signified,
 		Event,
 	};
@@ -3097,22 +2417,7 @@
 	/// }
 	/// ```
 	// IgnoreBlock stop
-	/// Any of the `Terminal` events.
-	///
-	/// If you are interested in `Event.Terminal` events, this enum
-	/// may, for instance, help you select for those on a stream:
-	///
-	/// Event table for the contained types:
-	///
-	/// |Interface|Member|Kind|Detail 1|Detail 2|Any Data|Properties|
-	/// |:--|---|---|---|---|---|---|
-	/// |Terminal|LineChanged|    |    |    |    |properties|
-	/// |Terminal|ColumncountChanged|    |    |    |    |properties|
-	/// |Terminal|LinecountChanged|    |    |    |    |properties|
-	/// |Terminal|ApplicationChanged|    |    |    |    |properties|
-	/// |Terminal|CharwidthChanged|    |    |    |    |properties|
 	#[derive(Clone, Debug)]
-	#[non_exhaustive]
 	pub enum TerminalEvents {
 		LineChanged(LineChangedEvent),
 		ColumnCountChanged(ColumnCountChangedEvent),
@@ -3121,20 +2426,6 @@
 		CharWidthChanged(CharWidthChangedEvent),
 	}
 
-<<<<<<< HEAD
-	impl HasMatchRules for TerminalEvents {
-		fn match_rules() -> Result<Vec<zbus::MatchRule<'static>>, AtspiError> {
-			Ok(vec![
-				<LineChangedEvent as HasMatchRule>::match_rule()?,
-				<ColumnCountChangedEvent as HasMatchRule>::match_rule()?,
-				<LineCountChangedEvent as HasMatchRule>::match_rule()?,
-				<ApplicationChangedEvent as HasMatchRule>::match_rule()?,
-				<CharWidthChangedEvent as HasMatchRule>::match_rule()?,
-			])
-		}
-	}
-
-=======
 	// IgnoreBlock start
 	/// # Example
 	///
@@ -3163,7 +2454,6 @@
 	/// }
 	/// ```
 	// IgnoreBlock stop
->>>>>>> 1e5840e3
 	#[derive(Debug, PartialEq, Eq, Clone, TrySignify)]
 	pub struct LineChangedEvent(pub(crate) AtspiEvent);
 
@@ -3374,62 +2664,6 @@
 			}
 		}
 	}
-
-	impl HasMatchRule for LineChangedEvent {
-		const INTERFACE: &'static str = "org.a11y.atspi.Event.Terminal";
-		const MEMBER: &'static str = "LineChanged";
-		fn match_rule() -> Result<zbus::MatchRule<'static>, AtspiError> {
-			Ok(zbus::MatchRule::builder()
-				.msg_type(zbus::MessageType::Signal)
-				.interface(<Self as HasMatchRule>::INTERFACE)?
-				.member(<Self as HasMatchRule>::MEMBER)?
-				.build())
-		}
-	}
-	impl HasMatchRule for ColumnCountChangedEvent {
-		const INTERFACE: &'static str = "org.a11y.atspi.Event.Terminal";
-		const MEMBER: &'static str = "ColumncountChanged";
-		fn match_rule() -> Result<zbus::MatchRule<'static>, AtspiError> {
-			Ok(zbus::MatchRule::builder()
-				.msg_type(zbus::MessageType::Signal)
-				.interface(<Self as HasMatchRule>::INTERFACE)?
-				.member(<Self as HasMatchRule>::MEMBER)?
-				.build())
-		}
-	}
-	impl HasMatchRule for LineCountChangedEvent {
-		const INTERFACE: &'static str = "org.a11y.atspi.Event.Terminal";
-		const MEMBER: &'static str = "LinecountChanged";
-		fn match_rule() -> Result<zbus::MatchRule<'static>, AtspiError> {
-			Ok(zbus::MatchRule::builder()
-				.msg_type(zbus::MessageType::Signal)
-				.interface(<Self as HasMatchRule>::INTERFACE)?
-				.member(<Self as HasMatchRule>::MEMBER)?
-				.build())
-		}
-	}
-	impl HasMatchRule for ApplicationChangedEvent {
-		const INTERFACE: &'static str = "org.a11y.atspi.Event.Terminal";
-		const MEMBER: &'static str = "ApplicationChanged";
-		fn match_rule() -> Result<zbus::MatchRule<'static>, AtspiError> {
-			Ok(zbus::MatchRule::builder()
-				.msg_type(zbus::MessageType::Signal)
-				.interface(<Self as HasMatchRule>::INTERFACE)?
-				.member(<Self as HasMatchRule>::MEMBER)?
-				.build())
-		}
-	}
-	impl HasMatchRule for CharWidthChangedEvent {
-		const INTERFACE: &'static str = "org.a11y.atspi.Event.Terminal";
-		const MEMBER: &'static str = "CharwidthChanged";
-		fn match_rule() -> Result<zbus::MatchRule<'static>, AtspiError> {
-			Ok(zbus::MatchRule::builder()
-				.msg_type(zbus::MessageType::Signal)
-				.interface(<Self as HasMatchRule>::INTERFACE)?
-				.member(<Self as HasMatchRule>::MEMBER)?
-				.build())
-		}
-	}
 }
 
 #[allow(clippy::module_name_repetitions)]
@@ -3439,7 +2673,7 @@
 pub mod document {
 	use crate::{
 		error::AtspiError,
-		events::{AtspiEvent, EventInterfaces, GenericEvent, HasMatchRule, HasMatchRules},
+		events::{AtspiEvent, EventInterfaces, GenericEvent},
 		signify::Signified,
 		Event,
 	};
@@ -3474,23 +2708,7 @@
 	/// }
 	/// ```
 	// IgnoreBlock stop
-	/// Any of the `Document` events.
-	///
-	/// If you are interested in `Event.Document` events, this enum
-	/// may help you select for these:
-	///
-	/// Event table for the contained types:
-	///
-	/// |Interface|Member|Kind|Detail 1|Detail 2|Any Data|Properties|
-	/// |:--|---|---|---|---|---|---|
-	/// |Document|LoadComplete|    |    |    |    |properties|
-	/// |Document|Reload|    |    |    |    |properties|
-	/// |Document|LoadStopped|    |    |    |    |properties|
-	/// |Document|ContentChanged|    |    |    |    |properties|
-	/// |Document|AttributesChanged|    |    |    |    |properties|
-	/// |Document|PageChanged|    |    |    |    |properties|
 	#[derive(Clone, Debug)]
-	#[non_exhaustive]
 	pub enum DocumentEvents {
 		LoadComplete(LoadCompleteEvent),
 		Reload(ReloadEvent),
@@ -3500,21 +2718,6 @@
 		PageChanged(PageChangedEvent),
 	}
 
-<<<<<<< HEAD
-	impl HasMatchRules for DocumentEvents {
-		fn match_rules() -> Result<Vec<zbus::MatchRule<'static>>, AtspiError> {
-			Ok(vec![
-				<LoadCompleteEvent as HasMatchRule>::match_rule()?,
-				<ReloadEvent as HasMatchRule>::match_rule()?,
-				<LoadStoppedEvent as HasMatchRule>::match_rule()?,
-				<ContentChangedEvent as HasMatchRule>::match_rule()?,
-				<AttributesChangedEvent as HasMatchRule>::match_rule()?,
-				<PageChangedEvent as HasMatchRule>::match_rule()?,
-			])
-		}
-	}
-
-=======
 	// IgnoreBlock start
 	/// # Example
 	///
@@ -3543,7 +2746,6 @@
 	/// }
 	/// ```
 	// IgnoreBlock stop
->>>>>>> 1e5840e3
 	#[derive(Debug, PartialEq, Eq, Clone, TrySignify)]
 	pub struct LoadCompleteEvent(pub(crate) AtspiEvent);
 
@@ -3792,73 +2994,6 @@
 			}
 		}
 	}
-
-	impl HasMatchRule for LoadCompleteEvent {
-		const INTERFACE: &'static str = "org.a11y.atspi.Event.Document";
-		const MEMBER: &'static str = "LoadComplete";
-		fn match_rule() -> Result<zbus::MatchRule<'static>, AtspiError> {
-			Ok(zbus::MatchRule::builder()
-				.msg_type(zbus::MessageType::Signal)
-				.interface(<Self as HasMatchRule>::INTERFACE)?
-				.member(<Self as HasMatchRule>::MEMBER)?
-				.build())
-		}
-	}
-	impl HasMatchRule for ReloadEvent {
-		const INTERFACE: &'static str = "org.a11y.atspi.Event.Document";
-		const MEMBER: &'static str = "Reload";
-		fn match_rule() -> Result<zbus::MatchRule<'static>, AtspiError> {
-			Ok(zbus::MatchRule::builder()
-				.msg_type(zbus::MessageType::Signal)
-				.interface(<Self as HasMatchRule>::INTERFACE)?
-				.member(<Self as HasMatchRule>::MEMBER)?
-				.build())
-		}
-	}
-	impl HasMatchRule for LoadStoppedEvent {
-		const INTERFACE: &'static str = "org.a11y.atspi.Event.Document";
-		const MEMBER: &'static str = "LoadStopped";
-		fn match_rule() -> Result<zbus::MatchRule<'static>, AtspiError> {
-			Ok(zbus::MatchRule::builder()
-				.msg_type(zbus::MessageType::Signal)
-				.interface(<Self as HasMatchRule>::INTERFACE)?
-				.member(<Self as HasMatchRule>::MEMBER)?
-				.build())
-		}
-	}
-	impl HasMatchRule for ContentChangedEvent {
-		const INTERFACE: &'static str = "org.a11y.atspi.Event.Document";
-		const MEMBER: &'static str = "ContentChanged";
-		fn match_rule() -> Result<zbus::MatchRule<'static>, AtspiError> {
-			Ok(zbus::MatchRule::builder()
-				.msg_type(zbus::MessageType::Signal)
-				.interface(<Self as HasMatchRule>::INTERFACE)?
-				.member(<Self as HasMatchRule>::MEMBER)?
-				.build())
-		}
-	}
-	impl HasMatchRule for AttributesChangedEvent {
-		const INTERFACE: &'static str = "org.a11y.atspi.Event.Document";
-		const MEMBER: &'static str = "AttributesChanged";
-		fn match_rule() -> Result<zbus::MatchRule<'static>, AtspiError> {
-			Ok(zbus::MatchRule::builder()
-				.msg_type(zbus::MessageType::Signal)
-				.interface(<Self as HasMatchRule>::INTERFACE)?
-				.member(<Self as HasMatchRule>::MEMBER)?
-				.build())
-		}
-	}
-	impl HasMatchRule for PageChangedEvent {
-		const INTERFACE: &'static str = "org.a11y.atspi.Event.Document";
-		const MEMBER: &'static str = "PageChanged";
-		fn match_rule() -> Result<zbus::MatchRule<'static>, AtspiError> {
-			Ok(zbus::MatchRule::builder()
-				.msg_type(zbus::MessageType::Signal)
-				.interface(<Self as HasMatchRule>::INTERFACE)?
-				.member(<Self as HasMatchRule>::MEMBER)?
-				.build())
-		}
-	}
 }
 
 #[allow(clippy::module_name_repetitions)]
@@ -3868,7 +3003,7 @@
 pub mod focus {
 	use crate::{
 		error::AtspiError,
-		events::{AtspiEvent, EventInterfaces, GenericEvent, HasMatchRule, HasMatchRules},
+		events::{AtspiEvent, EventInterfaces, GenericEvent},
 		signify::Signified,
 		Event,
 	};
@@ -3903,30 +3038,11 @@
 	/// }
 	/// ```
 	// IgnoreBlock stop
-	/// The `Focus` event.
-	/// # Deprecation notice!!
-	/// This signal is deprecated and may be removed in the near future.
-	/// Monitor `StateChanged::Focused` signals instead.
-	///
-	/// Event table for the contained types:
-	///
-	/// |Interface|Member|Kind|Detail 1|Detail 2|Any Data|Properties|
-	/// |:--|---|---|---|---|---|---|
-	/// |Focus|Focus|    |    |    |    |properties|
 	#[derive(Clone, Debug)]
-	#[non_exhaustive]
 	pub enum FocusEvents {
 		Focus(FocusEvent),
 	}
 
-<<<<<<< HEAD
-	impl HasMatchRules for FocusEvents {
-		fn match_rules() -> Result<Vec<zbus::MatchRule<'static>>, AtspiError> {
-			Ok(vec![<FocusEvent as HasMatchRule>::match_rule()?])
-		}
-	}
-
-=======
 	// IgnoreBlock start
 	/// # Example
 	///
@@ -3955,7 +3071,6 @@
 	/// }
 	/// ```
 	// IgnoreBlock stop
->>>>>>> 1e5840e3
 	#[derive(Debug, PartialEq, Eq, Clone, TrySignify)]
 	pub struct FocusEvent(pub(crate) AtspiEvent);
 
@@ -3982,18 +3097,6 @@
 			}
 		}
 	}
-
-	impl HasMatchRule for FocusEvent {
-		const INTERFACE: &'static str = "org.a11y.atspi.Event.Focus";
-		const MEMBER: &'static str = "Focus";
-		fn match_rule() -> Result<zbus::MatchRule<'static>, AtspiError> {
-			Ok(zbus::MatchRule::builder()
-				.msg_type(zbus::MessageType::Signal)
-				.interface(<Self as HasMatchRule>::INTERFACE)?
-				.member(<Self as HasMatchRule>::MEMBER)?
-				.build())
-		}
-	}
 }
 use crate::events::{AddAccessibleEvent, CacheEvents, RemoveAccessibleEvent};
 use crate::Event;
