--- conflicted
+++ resolved
@@ -47,14 +47,10 @@
 
 #[derive(Clone, Copy, Debug, PartialEq, Eq, Serialize, Deserialize, Type)]
 #[repr(u32)]
-<<<<<<< HEAD
 /// Enumeration used by interface `CollectionProxy` to specify the way [`ObjectRef`]
 /// objects should be sorted.
 ///
 /// [`ObjectRef`]: crate::object_ref::ObjectRef
-=======
-/// Enumeration used by interface `CollectionProxy` to specify the way [`crate::object_ref::ObjectRef`] objects should be sorted.
->>>>>>> 46096930
 pub enum SortOrder {
 	/// Invalid sort order
 	Invalid,
@@ -86,13 +82,9 @@
 
 #[derive(Clone, Copy, Debug, PartialEq, Eq, Serialize, Deserialize, Type)]
 #[repr(i32)]
-<<<<<<< HEAD
 /// Enumeration used by [`MatchArgs`] to specify how to interpret [`ObjectRef`] objects.
 ///
 /// [`ObjectRef`]: crate::object_ref::ObjectRef
-=======
-/// Enumeration used by [`MatchArgs`] to specify how to interpret [`crate::object_ref::ObjectRef`] objects.
->>>>>>> 46096930
 pub enum MatchType {
 	/// Invalid match type
 	Invalid,
