--- conflicted
+++ resolved
@@ -42,19 +42,12 @@
 };
 //use atspi_macros::try_from_zbus_message;
 
-<<<<<<< HEAD
-fn signatures_are_eq(lhs: &Signature, rhs: &Signature) -> bool {
-	fn strip_outer_parentheses(bytes: &[u8]) -> &[u8] {
-		if let &[b'(', ref sub @ .., b')'] = bytes {
-			if sub.iter().fold(0, |count, byte| match byte {
-=======
 #[must_use]
 pub fn signatures_are_eq(lhs: &Signature, rhs: &Signature) -> bool {
 	fn has_outer_parentheses(bytes: &[u8]) -> bool {
 		bytes.starts_with(&[b'('])
 			&& bytes.ends_with(&[b')'])
 			&& (bytes[1..bytes.len() - 1].iter().fold(0, |count, byte| match byte {
->>>>>>> 877735b0
 				b'(' => count + 1,
 				b')' if count > 0 => count - 1,
 				_ => count,
