--- conflicted
+++ resolved
@@ -16,11 +16,7 @@
 	InterfaceMatch(String),
 
 	/// To indicate a match or equality test on a signal body signature failed.
-<<<<<<< HEAD
 	UnknownBusSignature(String),
-=======
-	UnknownBusSignature,
->>>>>>> 2738b23e
 
 	/// When matching on an unknown interface
 	UnknownInterface,
