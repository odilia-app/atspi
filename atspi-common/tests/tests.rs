--- conflicted
+++ resolved
@@ -1,12 +1,8 @@
 use atspi_common::events::{signatures_are_eq, AddAccessibleEvent, Event, RemoveAccessibleEvent};
 use atspi_common::events::{CacheEvents, CACHE_ADD_SIGNATURE};
 use atspi_common::{
-<<<<<<< HEAD
 	assert_eq_signatures, object_ref::ACCESSIBLE_PAIR_SIGNATURE, CacheItem, InterfaceSet,
 	ObjectRef, Role, StateSet,
-=======
-	accessible::ACCESSIBLE_PAIR_SIGNATURE, assert_eq_signatures, Accessible, CacheItem,
->>>>>>> 97061075
 };
 use atspi_connection::AccessibilityConnection;
 use std::time::Duration;
@@ -88,32 +84,7 @@
 		let member = "AddAccessible";
 
 		let unique_bus_name = atspi.connection().unique_name().unwrap();
-
-<<<<<<< HEAD
-		let add_body = CacheItem {
-			object: ObjectRef {
-				name: ":1.1".to_string(),
-				path: OwnedObjectPath::try_from("/org/a11y/atspi/accessible/object").unwrap(),
-			},
-			app: ObjectRef {
-				name: ":1.1".to_string(),
-				path: OwnedObjectPath::try_from("/org/a11y/atspi/accessible/application").unwrap(),
-			},
-			parent: ObjectRef {
-				name: ":1.1".to_string(),
-				path: OwnedObjectPath::try_from("/org/a11y/atspi/accessible/parent").unwrap(),
-			},
-			index: 0,
-			children: 0,
-			ifaces: InterfaceSet::empty(),
-			short_name: String::new(),
-			role: Role::Application,
-			name: "Hi".to_string(),
-			states: StateSet::empty(),
-		};
-=======
 		let add_body = CacheItem::default();
->>>>>>> 97061075
 
 		MessageBuilder::signal(path, iface, member)
 			.expect("Could not create signal")
