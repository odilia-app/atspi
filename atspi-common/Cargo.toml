--- conflicted
+++ resolved
@@ -13,28 +13,17 @@
 
 [features]
 default = ["async-std"]
-<<<<<<< HEAD
-async-std = ["zbus/async-io", "_foreign_conversion"]
-tokio = ["zbus/tokio", "_foreign_conversion"]
+async-std = ["zbus/async-io", "_foreign_conversion", "atspi-connection/async-std", "atspi-common/async-std"]
+tokio = ["zbus/tokio", "_foreign_conversion", "atspi-connection/tokio", "atspi-common/tokio"]
 _foreign_conversion = []
-=======
-async-std = ["zbus/async-io", "atspi-connection/async-std", "atspi-common/async-std"]
-tokio = ["zbus/tokio", "atspi-connection/tokio", "atspi-common/tokio"]
->>>>>>> 6c411e9a
 
 [dependencies]
 enumflags2 = "0.7.7"
 serde = "1.0"
 static_assertions = "1.1.0"
-<<<<<<< HEAD
 zbus_names = { version = "2.5.0", default-features = false }
 zvariant = { version = "3.12.0", default-features = false }
 zbus = { version = "3.12.0", optional = true, default-features = false }
-=======
-zbus_names = "2.5.0"
-zvariant = { version = "3", default-features = false }
-zbus = { version = "3", optional = true, default-features = false }
->>>>>>> 6c411e9a
 
 [dev-dependencies]
 zbus = { version = "3", default-features = false }
