use async_std::prelude::*;
use atspi::{
<<<<<<< HEAD
    events::{names::ObjectEvents, GenericEvent},
    identify::object::StateChangedEvent,
    signify::Signified,
=======
	events::GenericEvent,
	identify::object::StateChangedEvent,
	signify::Signified,
	zbus::{fdo::DBusProxy, MatchRule, MessageType},
>>>>>>> 5ab21ab2
};
use enumflags2::BitFlag;
use std::error::Error;

#[async_std::main]
async fn main() -> Result<(), Box<dyn Error>> {
<<<<<<< HEAD
    let atspi = atspi::Connection::open().await?;
    atspi.register_events(ObjectEvents::all()).await?;
=======
	let atspi = atspi::Connection::open().await?;
	atspi.register_event("Object").await?;

	let rule = MatchRule::builder()
		.msg_type(MessageType::Signal)
		.interface("org.a11y.atspi.Event.Object")?
		.build();

	let dbus = DBusProxy::new(atspi.connection()).await?;
	dbus.add_match_rule(rule).await?;
>>>>>>> 5ab21ab2

	let events = atspi.event_stream();
	tokio::pin!(events);

	while let Some(Ok(ev)) = events.next().await {
		let Ok(change)  = <StateChangedEvent>::try_from(ev) else { continue };

		if change.kind() == "focused" && change.enabled() == 1 {
			let Some(bus_name) = change.inner().sender()? else { continue };
			println!("Accessible belonging to {bus_name}  focused!");
		}
	}
	Ok(())
}<|MERGE_RESOLUTION|>--- conflicted
+++ resolved
@@ -1,36 +1,16 @@
 use async_std::prelude::*;
 use atspi::{
-<<<<<<< HEAD
     events::{names::ObjectEvents, GenericEvent},
     identify::object::StateChangedEvent,
     signify::Signified,
-=======
-	events::GenericEvent,
-	identify::object::StateChangedEvent,
-	signify::Signified,
-	zbus::{fdo::DBusProxy, MatchRule, MessageType},
->>>>>>> 5ab21ab2
 };
 use enumflags2::BitFlag;
 use std::error::Error;
 
 #[async_std::main]
 async fn main() -> Result<(), Box<dyn Error>> {
-<<<<<<< HEAD
     let atspi = atspi::Connection::open().await?;
     atspi.register_events(ObjectEvents::all()).await?;
-=======
-	let atspi = atspi::Connection::open().await?;
-	atspi.register_event("Object").await?;
-
-	let rule = MatchRule::builder()
-		.msg_type(MessageType::Signal)
-		.interface("org.a11y.atspi.Event.Object")?
-		.build();
-
-	let dbus = DBusProxy::new(atspi.connection()).await?;
-	dbus.add_match_rule(rule).await?;
->>>>>>> 5ab21ab2
 
 	let events = atspi.event_stream();
 	tokio::pin!(events);
